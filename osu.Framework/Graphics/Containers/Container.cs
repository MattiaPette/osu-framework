--- conflicted
+++ resolved
@@ -1,1057 +1,1054 @@
-﻿// Copyright (c) 2007-2017 ppy Pty Ltd <contact@ppy.sh>.
-// Licensed under the MIT Licence - https://raw.githubusercontent.com/ppy/osu-framework/master/LICENCE
-
-using osu.Framework.Lists;
-using System.Collections.Generic;
-using System;
-using System.Diagnostics;
-using OpenTK;
-using osu.Framework.Graphics.Primitives;
-using osu.Framework.Graphics.OpenGL;
-using OpenTK.Graphics;
-using osu.Framework.Graphics.Shaders;
-using osu.Framework.Extensions.IEnumerableExtensions;
-using osu.Framework.Graphics.Colour;
-using osu.Framework.Allocation;
-using osu.Framework.Graphics.Transforms;
-using osu.Framework.Timing;
-using osu.Framework.Caching;
-<<<<<<< HEAD
-using System.Linq;
-using System.Threading.Tasks;
-=======
->>>>>>> 08d567e0
-using osu.Framework.Graphics.Sprites;
-
-namespace osu.Framework.Graphics.Containers
-{
-    /// <summary>
-    /// A drawable which can have children added to it. Transformations applied to
-    /// a container are also applied to its children.
-    /// Additionally, containers support various effects, such as masking, edge effect,
-    /// padding, and automatic sizing depending on their children.
-    /// If all children are of a specific non-<see cref="Drawable"/> type, use the
-    /// generic version <see cref="Container{T}"/>.
-    /// </summary>
-    public class Container : Container<Drawable>
-    {
-    }
-
-    /// <summary>
-    /// A drawable which can have children added to it. Transformations applied to
-    /// a container are also applied to its children.
-    /// Additionally, containers support various effects, such as masking, edge effect,
-    /// padding, and automatic sizing depending on their children.
-    /// </summary>
-    public class Container<T> : Drawable, IContainerEnumerable<T>, IContainerCollection<T>
-        where T : Drawable
-    {
-        #region Contruction and disposal
-
-        /// <summary>
-        /// Contructs a container that stores its children in a given <see cref="LifetimeList{T}"/>.
-        /// If null is provides, then a new <see cref="LifetimeList{T}"/> is automatically created.
-        /// </summary>
-        public Container(LifetimeList<T> lifetimeList = null)
-        {
-            internalChildren = lifetimeList ?? new LifetimeList<T>(DepthComparer);
-            internalChildren.Removed += obj =>
-            {
-                if (obj.DisposeOnDeathRemoval) obj.Dispose();
-            };
-        }
-
-        private Game game;
-
-        protected Task LoadComponentAsync(Drawable component, Action<Drawable> onLoaded = null) => component.LoadAsync(game, Clock, onLoaded);
-
-        [BackgroundDependencyLoader(true)]
-        private void load(Game game, ShaderManager shaders)
-        {
-            this.game = game;
-
-            if (shader == null)
-                shader = shaders?.Load(VertexShaderDescriptor.Texture2D, FragmentShaderDescriptor.TextureRounded);
-
-            // From now on, since we ourself are loaded now,
-            // we actually permit children to be loaded if our
-            // lifetimelist (internalChildren) requests a load.
-            internalChildren.LoadRequested += i =>
-            {
-                i.Load(game, Clock);
-                i.Parent = this;
-            };
-
-            // This updates the alive status of our children according to our new
-            // clock, and recursively loads each alive child.
-            internalChildren.Update(Clock.TimeInfo);
-        }
-
-        protected override void Dispose(bool isDisposing)
-        {
-            InternalChildren?.ForEach(c => c.Dispose());
-
-            OnAutoSize = null;
-
-            base.Dispose(isDisposing);
-        }
-
-        #endregion
-
-        #region Children management
-
-        /// <summary>
-        /// The content of this container. <see cref="Children"/> and all methods that mutate
-        /// <see cref="Children"/> (e.g. <see cref="Add(T)"/> and <see cref="Remove(T)"/>) are
-        /// forwarded to the content. By default a container's content is itself, in which case
-        /// <see cref="Children"/> refers to <see cref="InternalChildren"/>.
-        /// This property is useful for containers that require internal children that should
-        /// not be exposed to the outside world, e.g. <see cref="ScrollContainer"/>.
-        /// </summary>
-        protected virtual Container<T> Content => this;
-
-        /// <summary>
-        /// The publicly accessible list of children. Forwards to the children of <see cref="Content"/>.
-        /// If <see cref="Content"/> is this container, then returns <see cref="InternalChildren"/>.
-        /// </summary>
-        public IEnumerable<T> Children
-        {
-            get { return Content != this ? Content.Children : internalChildren; }
-
-            set
-            {
-                Clear();
-                Add(value);
-            }
-        }
-
-        private readonly LifetimeList<T> internalChildren;
-
-        /// <summary>
-        /// This container's own list of children.
-        /// </summary>
-        public IEnumerable<T> InternalChildren
-        {
-            get { return internalChildren; }
-
-            set
-            {
-                Clear();
-                AddInternal(value);
-            }
-        }
-
-        protected IEnumerable<T> AliveInternalChildren => internalChildren.AliveItems;
-
-        /// <summary>
-        /// The index of a given child within <see cref="InternalChildren"/>.
-        /// </summary>
-        /// <returns>
-        /// If the child is found, its index. Otherwise, the negated index it would obtain
-        /// if it were added to <see cref="InternalChildren"/>.
-        /// </returns>
-        public int IndexOf(T drawable)
-        {
-            return internalChildren.IndexOf(drawable);
-        }
-
-        /// <summary>
-        /// Checks whether a given child is contained within <see cref="InternalChildren"/>.
-        /// </summary>
-        public bool Contains(T drawable)
-        {
-            return IndexOf(drawable) >= 0;
-        }
-
-        /// <summary>
-        /// Adds a child to this container. This amount to adding a child to <see cref="Content"/>'s
-        /// <see cref="Children"/>, recursing until <see cref="Content"/> == this.
-        /// </summary>
-        public virtual void Add(T drawable)
-        {
-            if (drawable == Content)
-                throw new InvalidOperationException("Content may not be added to itself.");
-
-            if (Content == this)
-                AddInternal(drawable);
-            else
-                Content.Add(drawable);
-        }
-
-        /// <summary>
-        /// Adds a range of children. This is equivalent to calling <see cref="Add(T)"/> on
-        /// each element of the range in order.
-        /// </summary>
-        public void Add(IEnumerable<T> range)
-        {
-            foreach (T d in range)
-                Add(d);
-        }
-
-        /// <summary>
-        /// Removes a given child from this container.
-        /// </summary>
-        /// <returns>True if the child was found and removed, false otherwise.</returns>
-        public bool Remove(T drawable)
-        {
-            if (drawable == null)
-                return false;
-
-            if (Content != this)
-                return Content.Remove(drawable);
-
-            bool result = internalChildren.Remove(drawable);
-            if (!result) return false;
-
-            Trace.Assert(drawable.Parent == this, $@"Removed a drawable ({drawable}) whose parent was not this ({this}), but {drawable.Parent}.");
-            drawable.Parent = null;
-
-            if (AutoSizeAxes != Axes.None)
-                InvalidateFromChild(Invalidation.Geometry);
-
-            return true;
-        }
-
-        /// <summary>
-        /// Removes all children which match the given predicate.
-        /// This is equivalent to calling <see cref="Remove(T)"/> for each child that
-        /// matches the given predicate.
-        /// </summary>
-        /// <returns>The amount of removed children.</returns>
-        public int RemoveAll(Predicate<T> pred)
-        {
-            List<T> toRemove = internalChildren.FindAll(pred);
-            foreach (T removable in toRemove)
-                Remove(removable);
-
-            return toRemove.Count;
-        }
-
-        /// <summary>
-        /// Removes a range of children. This is equivalent to calling <see cref="Remove(T)"/> on
-        /// each element of the range in order.
-        /// </summary>
-        public void Remove(IEnumerable<T> range)
-        {
-            if (range == null)
-                return;
-
-            foreach (T p in range)
-                Remove(p);
-        }
-
-        /// <summary>
-        /// Removes all children.
-        /// </summary>
-        /// <param name="disposeChildren">Whether removed children should also get disposed.</param>
-        public virtual void Clear(bool disposeChildren = true)
-        {
-            if (Content != null && Content != this)
-            {
-                Content.Clear(disposeChildren);
-                return;
-            }
-
-            foreach (T t in internalChildren)
-            {
-                if (disposeChildren)
-                {
-                    //cascade disposal
-                    (t as IContainer)?.Clear();
-                    t.Dispose();
-                }
-                else
-                    t.Parent = null;
-
-                Trace.Assert(t.Parent == null);
-            }
-
-            internalChildren.Clear();
-
-            if (AutoSizeAxes != Axes.None)
-                InvalidateFromChild(Invalidation.Geometry);
-        }
-
-        /// <summary>
-        /// Adds a child to <see cref="InternalChildren"/>.
-        /// </summary>
-        protected void AddInternal(T drawable)
-        {
-            if (drawable == null)
-                throw new ArgumentNullException(nameof(drawable), "null Drawables may not be added to Containers.");
-            if (drawable == this)
-                throw new InvalidOperationException("Container may not be added to itself.");
-
-            if (drawable.IsLoaded)
-                drawable.Parent = this;
-
-            internalChildren.Add(drawable);
-
-            if (AutoSizeAxes != Axes.None)
-                InvalidateFromChild(Invalidation.Geometry);
-        }
-
-        /// <summary>
-        /// Adds a range of children to <see cref="InternalChildren"/>. This is equivalent to calling
-        /// <see cref="AddInternal(T)"/> on each element of the range in order.
-        /// </summary>
-        protected void AddInternal(IEnumerable<T> range)
-        {
-            foreach (T d in range)
-                AddInternal(d);
-        }
-
-        #endregion
-
-        #region Updating (per-frame periodic)
-
-        /// <summary>
-        /// Updates the life status of <see cref="InternalChildren"/> according to their
-        /// <see cref="IHasLifetime.IsAlive"/> property.
-        /// </summary>
-        /// <returns>True iff the life status of at least one child changed.</returns>
-        protected virtual bool UpdateChildrenLife()
-        {
-            if (internalChildren.Update(Time))
-            {
-                childrenSizeDependencies.Invalidate();
-                return true;
-            }
-
-            return false;
-        }
-
-        public sealed override void UpdateClock(IFrameBasedClock clock)
-        {
-            if (Clock == clock)
-                return;
-
-            base.UpdateClock(clock);
-            foreach (T child in InternalChildren)
-                child.UpdateClock(Clock);
-        }
-
-        /// <summary>
-        /// Specifies whether this Container requires an update of its children.
-        /// If the return value is false, then children are not updated and
-        /// <see cref="UpdateAfterChildren"/> is not called.
-        /// </summary>
-        protected virtual bool RequiresChildrenUpdate => !IsMaskedAway || !childrenSizeDependencies.IsValid;
-
-        internal sealed override bool UpdateSubTree()
-        {
-            if (!base.UpdateSubTree()) return false;
-
-            // We update our children's life even if we are invisible.
-            // Note, that this does not propagate down and may need
-            // generalization in the future.
-            UpdateChildrenLife();
-
-            // If we are not present then there is never a reason to check
-            // for children, as they should never affect our present status.
-            if (!IsPresent || !RequiresChildrenUpdate) return false;
-
-            foreach (T child in internalChildren.AliveItems)
-                if (child.IsLoaded) child.UpdateSubTree();
-
-            UpdateAfterChildren();
-
-            updateChildrenSizeDependencies();
-            return true;
-        }
-
-        /// <summary>
-        /// An opportunity to update state once-per-frame after <see cref="Drawable.Update"/> has been called
-        /// for all <see cref="InternalChildren"/>.
-        /// </summary>
-        protected virtual void UpdateAfterChildren()
-        {
-        }
-
-        #endregion
-
-        #region Invalidation
-
-        /// <summary>
-        /// Informs this container that a child has been invalidated.
-        /// </summary>
-        /// <param name="invalidation">The type of invalidation applied to the child.</param>
-        public virtual void InvalidateFromChild(Invalidation invalidation)
-        {
-            //Colour captures potential changes in IsPresent. If this ever becomes a bottleneck,
-            //Invalidation could be further separated into presence changes.
-            if ((invalidation & (Invalidation.Geometry | Invalidation.Colour)) > 0)
-                childrenSizeDependencies.Invalidate();
-        }
-
-        public override bool Invalidate(Invalidation invalidation = Invalidation.All, Drawable source = null, bool shallPropagate = true)
-        {
-            if (!base.Invalidate(invalidation, source, shallPropagate))
-                return false;
-
-            if (!shallPropagate) return true;
-
-            // This way of looping turns out to be slightly faster than a foreach
-            // or directly indexing a SortedList<T>. This part of the code is often
-            // hot, so an optimization like this makes sense here.
-            List<T> current = internalChildren;
-            // ReSharper disable once ForCanBeConvertedToForeach
-            for (int i = 0; i < current.Count; ++i)
-            {
-                T c = current[i];
-                Debug.Assert(c != source);
-
-                Invalidation childInvalidation = invalidation;
-                if (c.RelativeSizeAxes == Axes.None)
-                    childInvalidation = childInvalidation & ~Invalidation.SizeInParentSpace;
-
-                c.Invalidate(childInvalidation, this);
-            }
-
-            return true;
-        }
-
-        #endregion
-
-        #region DrawNode
-
-        private readonly ContainerDrawNodeSharedData containerDrawNodeSharedData = new ContainerDrawNodeSharedData();
-        private Shader shader;
-
-        protected override DrawNode CreateDrawNode() => new ContainerDrawNode();
-
-        protected override void ApplyDrawNode(DrawNode node)
-        {
-            ContainerDrawNode n = (ContainerDrawNode)node;
-
-            if (!Masking && (BorderThickness != 0.0f || EdgeEffect.Type != EdgeEffectType.None))
-                throw new InvalidOperationException("Can not have border effects/edge effects if masking is disabled.");
-
-            Vector3 scale = DrawInfo.MatrixInverse.ExtractScale();
-
-            n.MaskingInfo = !Masking
-                ? (MaskingInfo?)null
-                : new MaskingInfo
-                {
-                    ScreenSpaceAABB = ScreenSpaceDrawQuad.AABB,
-                    MaskingRect = DrawRectangle,
-                    ToMaskingSpace = DrawInfo.MatrixInverse,
-                    CornerRadius = CornerRadius,
-                    BorderThickness = BorderThickness,
-                    BorderColour = BorderColour,
-                    // We are setting the linear blend range to the approximate size of a _pixel_ here.
-                    // This results in the optimal trade-off between crispness and smoothness of the
-                    // edges of the masked region according to sampling theory.
-                    BlendRange = MaskingSmoothness * (scale.X + scale.Y) / 2,
-                    AlphaExponent = 1,
-                };
-
-            n.EdgeEffect = EdgeEffect;
-
-            n.ScreenSpaceMaskingQuad = null;
-            n.Shared = containerDrawNodeSharedData;
-
-            n.Shader = shader;
-
-            base.ApplyDrawNode(node);
-        }
-
-        protected virtual bool CanBeFlattened => !Masking;
-
-        private const int amount_children_required_for_masking_check = 2;
-
-        /// <summary>
-        /// This function adds all children's DrawNodes to a target List, flattening the children of certain types
-        /// of container subtrees for optimization purposes.
-        /// </summary>
-        /// <param name="treeIndex">The index of the currently in-use DrawNode tree.</param>
-        /// <param name="j">The running index into the target List.</param>
-        /// <param name="parentContainer">The container whose children's DrawNodes to add.</param>
-        /// <param name="target">The target list to fill with DrawNodes.</param>
-        /// <param name="maskingBounds">The masking bounds. Children lying outside of them should be ignored.</param>
-        private static void addFromContainer(int treeIndex, ref int j, Container<T> parentContainer, List<DrawNode> target, RectangleF maskingBounds)
-        {
-            List<T> current = parentContainer.internalChildren.AliveItems;
-            // ReSharper disable once ForCanBeConvertedToForeach
-            for (int i = 0; i < current.Count; ++i)
-            {
-                Drawable drawable = current[i];
-
-                // If we are proxied somewhere, then we want to be drawn at the proxy's location
-                // in the scene graph, rather than at our own location, thus no draw nodes for us.
-                if (drawable.HasProxy)
-                    continue;
-
-                // Take drawable.Original until drawable.Original == drawable
-                while (drawable != (drawable = drawable.Original))
-                {
-                }
-
-                if (!drawable.IsPresent)
-                    continue;
-
-                // We are consciously missing out on potential flattening (due to lack of covariance)
-                // in order to be able to let this loop be over integers instead of using
-                // IContainerEnumerable<Drrawable>.AliveChildren which measures to be a _major_ slowdown.
-                Container<T> container = drawable as Container<T>;
-                if (container?.CanBeFlattened == true)
-                {
-                    // The masking check is overly expensive (requires creation of ScreenSpaceDrawQuad)
-                    // when only few children exist.
-                    container.IsMaskedAway = container.internalChildren.AliveItems.Count >= amount_children_required_for_masking_check &&
-                                             !maskingBounds.IntersectsWith(drawable.ScreenSpaceDrawQuad.AABBFloat);
-
-                    if (!container.IsMaskedAway)
-                        addFromContainer(treeIndex, ref j, container, target, maskingBounds);
-
-                    continue;
-                }
-
-                drawable.IsMaskedAway = !maskingBounds.IntersectsWith(drawable.ScreenSpaceDrawQuad.AABBFloat);
-                if (drawable.IsMaskedAway)
-                    continue;
-
-                DrawNode next = drawable.GenerateDrawNodeSubtree(treeIndex, maskingBounds);
-                if (next == null)
-                    continue;
-
-                if (j < target.Count)
-                    target[j] = next;
-                else
-                    target.Add(next);
-
-                j++;
-            }
-        }
-
-        internal sealed override DrawNode GenerateDrawNodeSubtree(int treeIndex, RectangleF bounds)
-        {
-            // No need for a draw node at all if there are no children and we are not glowing.
-            if (internalChildren.AliveItems.Count == 0 && CanBeFlattened)
-                return null;
-
-            ContainerDrawNode cNode = base.GenerateDrawNodeSubtree(treeIndex, bounds) as ContainerDrawNode;
-            if (cNode == null)
-                return null;
-
-            RectangleF childBounds = bounds;
-            // If we are going to render a buffered container we need to make sure no children get masked away,
-            // even if they are off-screen.
-            if (this is BufferedContainer)
-                childBounds = ScreenSpaceDrawQuad.AABBFloat;
-            else if (Masking)
-                childBounds.Intersect(ScreenSpaceDrawQuad.AABBFloat);
-
-            if (cNode.Children == null)
-                cNode.Children = new List<DrawNode>(internalChildren.AliveItems.Count);
-
-            List<DrawNode> target = cNode.Children;
-
-            int j = 0;
-            addFromContainer(treeIndex, ref j, this, target, childBounds);
-
-            if (j < target.Count)
-                target.RemoveRange(j, target.Count - j);
-
-            return cNode;
-        }
-
-        #endregion
-
-        #region Transforms
-
-        public override void ClearTransforms(bool propagateChildren = false)
-        {
-            base.ClearTransforms(propagateChildren);
-
-            if (propagateChildren)
-                foreach (var c in internalChildren) c.ClearTransforms(true);
-        }
-
-        public override Drawable Delay(double duration, bool propagateChildren = false)
-        {
-            if (duration == 0) return this;
-
-            base.Delay(duration, propagateChildren);
-
-            if (propagateChildren)
-                foreach (var c in internalChildren) c.Delay(duration, true);
-            return this;
-        }
-
-        public override void Flush(bool propagateChildren = false, Type flushType = null)
-        {
-            base.Flush(propagateChildren, flushType);
-
-            if (propagateChildren)
-                foreach (var c in internalChildren) c.Flush(true, flushType);
-        }
-
-        public override Drawable DelayReset()
-        {
-            base.DelayReset();
-            foreach (var c in internalChildren) c.DelayReset();
-
-            return this;
-        }
-
-        /// <summary>
-        /// Helper function for creating and adding a <see cref="Transform{T}"/> that fades the current <see cref="EdgeEffect"/>.
-        /// </summary>
-        public void FadeEdgeEffectTo(float newAlpha, double duration = 0, EasingTypes easing = EasingTypes.None)
-        {
-            TransformTo(EdgeEffect.Colour.Linear.A, newAlpha, duration, easing, new TransformEdgeEffectAlpha());
-        }
-
-        #endregion
-
-        #region Interaction / Input
-
-        // Required to pass through input to children by default.
-        // TODO: Evaluate effects of this on performance and address.
-        public override bool HandleInput => true;
-
-        protected override bool InternalContains(Vector2 screenSpacePos)
-        {
-            float cRadius = CornerRadius;
-
-            // Select a cheaper contains method when we don't need rounded edges.
-            if (cRadius == 0.0f)
-                return base.InternalContains(screenSpacePos);
-            return DrawRectangle.Shrink(cRadius).DistanceSquared(ToLocalSpace(screenSpacePos)) <= cRadius * cRadius;
-        }
-
-        internal override bool BuildKeyboardInputQueue(List<Drawable> queue)
-        {
-            if (!base.BuildKeyboardInputQueue(queue))
-                return false;
-
-            //don't use AliveInternalChildren here as it will cause too many allocations (IEnumerable).
-            foreach (T d in internalChildren.AliveItems)
-                d.BuildKeyboardInputQueue(queue);
-
-            return true;
-        }
-
-        internal override bool BuildMouseInputQueue(Vector2 screenSpaceMousePos, List<Drawable> queue)
-        {
-            if (!base.BuildMouseInputQueue(screenSpaceMousePos, queue))
-                return false;
-
-            //don't use AliveInternalChildren here as it will cause too many allocations (IEnumerable).
-            foreach (T d in internalChildren.AliveItems)
-                d.BuildMouseInputQueue(screenSpaceMousePos, queue);
-
-            return true;
-        }
-
-        #endregion
-
-        #region Masking and related effects (e.g. round corners)
-
-        private bool masking;
-
-        /// <summary>
-        /// If enabled, only the portion of children that falls within this container's
-        /// shape is drawn to the screen.
-        /// </summary>
-        public bool Masking
-        {
-            get { return masking; }
-            set
-            {
-                if (masking == value)
-                    return;
-
-                masking = value;
-                Invalidate(Invalidation.DrawNode);
-            }
-        }
-
-        private float maskingSmoothness = 1;
-
-        /// <summary>
-        /// Determines over how many pixels the alpha component smoothly fades out.
-        /// Only has an effect when <see cref="Masking"/> is true.
-        /// </summary>
-        public float MaskingSmoothness
-        {
-            get { return maskingSmoothness; }
-            set
-            {
-                //must be above zero to avoid a div-by-zero in the shader logic.
-                value = Math.Max(0.01f, value);
-
-                if (maskingSmoothness == value)
-                    return;
-
-                maskingSmoothness = value;
-                Invalidate(Invalidation.DrawNode);
-            }
-        }
-
-        private float cornerRadius;
-
-        /// <summary>
-        /// Determines how large of a radius is masked away around the corners.
-        /// Only has an effect when <see cref="Masking"/> is true.
-        /// </summary>
-        public virtual float CornerRadius
-        {
-            get { return cornerRadius; }
-            set
-            {
-                if (cornerRadius == value)
-                    return;
-
-                cornerRadius = value;
-                Invalidate(Invalidation.DrawNode);
-            }
-        }
-
-        private float borderThickness;
-
-        /// <summary>
-        /// Determines how thick of a border to draw around the inside of the masked region.
-        /// Only has an effect when <see cref="Masking"/> is true.
-        /// The border only is drawn on top of children of type <see cref="Sprite"/>.
-        /// </summary>
-        /// <remarks>
-        /// Drawing borders is optimized heavily into our sprite shaders. As a consequence
-        /// borders are only drawn correctly on top of quad-shaped children using our sprite
-        /// shaders.
-        /// </remarks>
-        public float BorderThickness
-        {
-            get { return borderThickness; }
-            set
-            {
-                if (borderThickness == value)
-                    return;
-
-                borderThickness = value;
-                Invalidate(Invalidation.DrawNode);
-            }
-        }
-
-        private SRGBColour borderColour = Color4.Black;
-
-        /// <summary>
-        /// Determines the color of the border controlled by <see cref="BorderThickness"/>.
-        /// Only has an effect when <see cref="Masking"/> is true.
-        /// </summary>
-        public virtual SRGBColour BorderColour
-        {
-            get { return borderColour; }
-            set
-            {
-                if (borderColour.Equals(value))
-                    return;
-
-                borderColour = value;
-                Invalidate(Invalidation.DrawNode);
-            }
-        }
-
-        private EdgeEffect edgeEffect;
-
-        /// <summary>
-        /// Determines an edge effect of this container.
-        /// Edge effects are e.g. glow or a shadow.
-        /// Only has an effect when <see cref="Masking"/> is true.
-        /// </summary>
-        public virtual EdgeEffect EdgeEffect
-        {
-            get { return edgeEffect; }
-            set
-            {
-                if (edgeEffect.Equals(value))
-                    return;
-
-                edgeEffect = value;
-                Invalidate(Invalidation.DrawNode);
-            }
-        }
-
-        #endregion
-
-        #region Sizing
-
-        public override RectangleF BoundingBox
-        {
-            get
-            {
-                float cRadius = CornerRadius;
-                if (cRadius == 0.0f)
-                    return base.BoundingBox;
-
-                RectangleF drawRect = LayoutRectangle.Shrink(cRadius);
-
-                // Inflate bounding box in parent space by the half-size of the bounding box of the
-                // ellipse obtained by transforming the unit circle into parent space.
-                Vector2 offset = ToParentSpace(Vector2.Zero);
-                Vector2 u = ToParentSpace(new Vector2(cRadius, 0)) - offset;
-                Vector2 v = ToParentSpace(new Vector2(0, cRadius)) - offset;
-                Vector2 inflation = new Vector2((float)Math.Sqrt(u.X * u.X + v.X * v.X), (float)Math.Sqrt(u.Y * u.Y + v.Y * v.Y));
-
-                RectangleF result = ToParentSpace(drawRect).AABBFloat.Inflate(inflation);
-                // The above algorithm will return incorrect results if the rounded corners are not fully visible.
-                // To limit bad behavior we at least enforce here, that the bounding box with rounded corners
-                // is never larger than the bounding box without.
-                if (DrawSize.X < CornerRadius * 2 || DrawSize.Y < CornerRadius * 2)
-                    result.Intersect(base.BoundingBox);
-
-                return result;
-            }
-        }
-
-        private MarginPadding padding;
-
-        public MarginPadding Padding
-        {
-            get { return padding; }
-            set
-            {
-                if (padding.Equals(value)) return;
-
-                padding = value;
-                padding.ThrowIfNegative();
-
-                foreach (T c in internalChildren)
-                    c.Invalidate(Invalidation.Geometry);
-            }
-        }
-
-        /// <summary>
-        /// The size of the positional coordinate space revealed to <see cref="InternalChildren"/>.
-        /// Captures the effect of e.g. <see cref="Padding"/>.
-        /// </summary>
-        public Vector2 ChildSize => DrawSize - new Vector2(Padding.TotalHorizontal, Padding.TotalVertical);
-
-        /// <summary>
-        /// Positional offset applied to <see cref="InternalChildren"/>.
-        /// Captures the effect of e.g. <see cref="Padding"/>.
-        /// </summary>
-        public Vector2 ChildOffset => new Vector2(Padding.Left, Padding.Top);
-
-        public override Axes RelativeSizeAxes
-        {
-            get { return base.RelativeSizeAxes; }
-            set
-            {
-                if ((AutoSizeAxes & value) != 0)
-                    throw new InvalidOperationException("No axis can be relatively sized and automatically sized at the same time.");
-
-                base.RelativeSizeAxes = value;
-            }
-        }
-
-        private Axes autoSizeAxes;
-
-        /// <summary>
-        /// Controls which <see cref="Axes"/> are automatically sized w.r.t. <see cref="InternalChildren"/>.
-        /// Children's <see cref="Drawable.BypassAutoSizeAxes"/> are ignored for automatic sizing.
-        /// Most notably, <see cref="Drawable.RelativePositionAxes"/> and <see cref="RelativeSizeAxes"/> of children
-        /// do not affect automatic sizing to avoid circular size dependencies.
-        /// It is not allowed to manually set <see cref="Size"/> (or <see cref="Width"/> / <see cref="Height"/>)
-        /// on any <see cref="Axes"/> which are automatically sized.
-        /// </summary>
-        public Axes AutoSizeAxes
-        {
-            get { return autoSizeAxes; }
-            set
-            {
-                if (value == autoSizeAxes)
-                    return;
-
-                if ((RelativeSizeAxes & value) != 0)
-                    throw new InvalidOperationException("No axis can be relatively sized and automatically sized at the same time.");
-
-                autoSizeAxes = value;
-                childrenSizeDependencies.Invalidate();
-            }
-        }
-
-        /// <summary>
-        /// The duration which automatic sizing should take. If zero, then it is instantaneous.
-        /// Otherwise, this is equivalent to applying an automatic size via <see cref="Drawable.ResizeTo(Vector2, double, EasingTypes)"/>.
-        /// </summary>
-        public float AutoSizeDuration { get; set; }
-
-        /// <summary>
-        /// The type of easing which should be used for smooth automatic sizing when <see cref="AutoSizeDuration"/>
-        /// is non-zero.
-        /// </summary>
-        public EasingTypes AutoSizeEasing;
-
-        internal event Action OnAutoSize;
-
-        private Cached childrenSizeDependencies = new Cached();
-
-        public override float Width
-        {
-            get
-            {
-                if (!StaticCached.BypassCache && !isComputingChildrenSizeDependencies && (AutoSizeAxes & Axes.X) > 0)
-                    updateChildrenSizeDependencies();
-                return base.Width;
-            }
-
-            set
-            {
-                if ((AutoSizeAxes & Axes.X) != 0)
-                    throw new InvalidOperationException("The width of an AutoSizeContainer should only be manually set if it is relative to its parent.");
-                base.Width = value;
-            }
-        }
-
-        public override float Height
-        {
-            get
-            {
-                if (!StaticCached.BypassCache && !isComputingChildrenSizeDependencies && (AutoSizeAxes & Axes.Y) > 0)
-                    updateChildrenSizeDependencies();
-                return base.Height;
-            }
-
-            set
-            {
-                if ((AutoSizeAxes & Axes.Y) != 0)
-                    throw new InvalidOperationException("The height of an AutoSizeContainer should only be manually set if it is relative to its parent.");
-                base.Height = value;
-            }
-        }
-
-        private bool isComputingChildrenSizeDependencies;
-
-        public override Vector2 Size
-        {
-            get
-            {
-                if (!StaticCached.BypassCache && !isComputingChildrenSizeDependencies && AutoSizeAxes != Axes.None)
-                    updateChildrenSizeDependencies();
-                return base.Size;
-            }
-
-            set
-            {
-                if ((AutoSizeAxes & Axes.Both) != 0)
-                    throw new InvalidOperationException("The Size of an AutoSizeContainer should only be manually set if it is relative to its parent.");
-                base.Size = value;
-            }
-        }
-
-        private Vector2 computeAutoSize()
-        {
-            MarginPadding originalPadding = Padding;
-            MarginPadding originalMargin = Margin;
-
-            try
-            {
-                Padding = new MarginPadding();
-                Margin = new MarginPadding();
-
-                if (AutoSizeAxes == Axes.None) return DrawSize;
-
-                Vector2 maxBoundSize = Vector2.Zero;
-
-                // Find the maximum width/height of children
-                foreach (T c in AliveInternalChildren)
-                {
-                    if (!c.IsPresent)
-                        continue;
-
-                    Vector2 cBound = c.RequiredParentSizeToFit;
-
-                    if ((c.BypassAutoSizeAxes & Axes.X) == 0)
-                        maxBoundSize.X = Math.Max(maxBoundSize.X, cBound.X);
-
-                    if ((c.BypassAutoSizeAxes & Axes.Y) == 0)
-                        maxBoundSize.Y = Math.Max(maxBoundSize.Y, cBound.Y);
-                }
-
-                if ((AutoSizeAxes & Axes.X) == 0)
-                    maxBoundSize.X = DrawSize.X;
-                if ((AutoSizeAxes & Axes.Y) == 0)
-                    maxBoundSize.Y = DrawSize.Y;
-
-                return new Vector2(maxBoundSize.X, maxBoundSize.Y);
-            }
-            finally
-            {
-                Padding = originalPadding;
-                Margin = originalMargin;
-            }
-        }
-
-        private void updateAutoSize()
-        {
-            if (AutoSizeAxes == Axes.None)
-                return;
-
-            Vector2 b = computeAutoSize() + Padding.Total;
-
-            if (AutoSizeDuration > 0)
-                autoSizeResizeTo(new Vector2(
-                    (AutoSizeAxes & Axes.X) > 0 ? b.X : base.Width,
-                    (AutoSizeAxes & Axes.Y) > 0 ? b.Y : base.Height
-                ), AutoSizeDuration, AutoSizeEasing);
-            else
-            {
-                if ((AutoSizeAxes & Axes.X) > 0) base.Width = b.X;
-                if ((AutoSizeAxes & Axes.Y) > 0) base.Height = b.Y;
-            }
-
-            //note that this is called before autoSize becomes valid. may be something to consider down the line.
-            //might work better to add an OnRefresh event in Cached<> and invoke there.
-            OnAutoSize?.Invoke();
-        }
-
-        private void updateChildrenSizeDependencies()
-        {
-            isComputingChildrenSizeDependencies = true;
-
-            try
-            {
-                if (!childrenSizeDependencies.EnsureValid())
-                    childrenSizeDependencies.Refresh(updateAutoSize);
-            }
-            finally
-            {
-                isComputingChildrenSizeDependencies = false;
-            }
-        }
-
-        private void autoSizeResizeTo(Vector2 newSize, double duration = 0, EasingTypes easing = EasingTypes.None)
-        {
-            TransformTo(Size, newSize, duration, easing, new TransformAutoSize());
-        }
-
-        /// <summary>
-        /// A helper method for <see cref="TransformAutoSize"/> to change the size of auto size containers.
-        /// </summary>
-        /// <param name="newSize"></param>
-        private void setBaseSize(Vector2 newSize)
-        {
-            base.Width = newSize.X;
-            base.Height = newSize.Y;
-        }
-
-        /// <summary>
-        /// A special type of transform which can change the size of auto size containers.
-        /// Used for <see cref="AutoSizeDuration"/>.
-        /// </summary>
-        private class TransformAutoSize : TransformVector
-        {
-            public override void Apply(Drawable d)
-            {
-                base.Apply(d);
-
-                var c = (Container<T>)d;
-                c.setBaseSize(CurrentValue);
-            }
-        }
-
-        #endregion
-    }
-}
+﻿// Copyright (c) 2007-2017 ppy Pty Ltd <contact@ppy.sh>.
+// Licensed under the MIT Licence - https://raw.githubusercontent.com/ppy/osu-framework/master/LICENCE
+
+using osu.Framework.Lists;
+using System.Collections.Generic;
+using System;
+using System.Diagnostics;
+using OpenTK;
+using osu.Framework.Graphics.Primitives;
+using osu.Framework.Graphics.OpenGL;
+using OpenTK.Graphics;
+using osu.Framework.Graphics.Shaders;
+using osu.Framework.Extensions.IEnumerableExtensions;
+using osu.Framework.Graphics.Colour;
+using osu.Framework.Allocation;
+using osu.Framework.Graphics.Transforms;
+using osu.Framework.Timing;
+using osu.Framework.Caching;
+using System.Linq;
+using System.Threading.Tasks;
+using osu.Framework.Graphics.Sprites;
+
+namespace osu.Framework.Graphics.Containers
+{
+    /// <summary>
+    /// A drawable which can have children added to it. Transformations applied to
+    /// a container are also applied to its children.
+    /// Additionally, containers support various effects, such as masking, edge effect,
+    /// padding, and automatic sizing depending on their children.
+    /// If all children are of a specific non-<see cref="Drawable"/> type, use the
+    /// generic version <see cref="Container{T}"/>.
+    /// </summary>
+    public class Container : Container<Drawable>
+    {
+    }
+
+    /// <summary>
+    /// A drawable which can have children added to it. Transformations applied to
+    /// a container are also applied to its children.
+    /// Additionally, containers support various effects, such as masking, edge effect,
+    /// padding, and automatic sizing depending on their children.
+    /// </summary>
+    public class Container<T> : Drawable, IContainerEnumerable<T>, IContainerCollection<T>
+        where T : Drawable
+    {
+        #region Contruction and disposal
+
+        /// <summary>
+        /// Contructs a container that stores its children in a given <see cref="LifetimeList{T}"/>.
+        /// If null is provides, then a new <see cref="LifetimeList{T}"/> is automatically created.
+        /// </summary>
+        public Container(LifetimeList<T> lifetimeList = null)
+        {
+            internalChildren = lifetimeList ?? new LifetimeList<T>(DepthComparer);
+            internalChildren.Removed += obj =>
+            {
+                if (obj.DisposeOnDeathRemoval) obj.Dispose();
+            };
+        }
+
+        private Game game;
+
+        protected Task LoadComponentAsync(Drawable component, Action<Drawable> onLoaded = null) => component.LoadAsync(game, Clock, onLoaded);
+
+        [BackgroundDependencyLoader(true)]
+        private void load(Game game, ShaderManager shaders)
+        {
+            this.game = game;
+
+            if (shader == null)
+                shader = shaders?.Load(VertexShaderDescriptor.Texture2D, FragmentShaderDescriptor.TextureRounded);
+
+            // From now on, since we ourself are loaded now,
+            // we actually permit children to be loaded if our
+            // lifetimelist (internalChildren) requests a load.
+            internalChildren.LoadRequested += i =>
+            {
+                i.Load(game, Clock);
+                i.Parent = this;
+            };
+
+            // This updates the alive status of our children according to our new
+            // clock, and recursively loads each alive child.
+            internalChildren.Update(Clock.TimeInfo);
+        }
+
+        protected override void Dispose(bool isDisposing)
+        {
+            InternalChildren?.ForEach(c => c.Dispose());
+
+            OnAutoSize = null;
+
+            base.Dispose(isDisposing);
+        }
+
+        #endregion
+
+        #region Children management
+
+        /// <summary>
+        /// The content of this container. <see cref="Children"/> and all methods that mutate
+        /// <see cref="Children"/> (e.g. <see cref="Add(T)"/> and <see cref="Remove(T)"/>) are
+        /// forwarded to the content. By default a container's content is itself, in which case
+        /// <see cref="Children"/> refers to <see cref="InternalChildren"/>.
+        /// This property is useful for containers that require internal children that should
+        /// not be exposed to the outside world, e.g. <see cref="ScrollContainer"/>.
+        /// </summary>
+        protected virtual Container<T> Content => this;
+
+        /// <summary>
+        /// The publicly accessible list of children. Forwards to the children of <see cref="Content"/>.
+        /// If <see cref="Content"/> is this container, then returns <see cref="InternalChildren"/>.
+        /// </summary>
+        public IEnumerable<T> Children
+        {
+            get { return Content != this ? Content.Children : internalChildren; }
+
+            set
+            {
+                Clear();
+                Add(value);
+            }
+        }
+
+        private readonly LifetimeList<T> internalChildren;
+
+        /// <summary>
+        /// This container's own list of children.
+        /// </summary>
+        public IEnumerable<T> InternalChildren
+        {
+            get { return internalChildren; }
+
+            set
+            {
+                Clear();
+                AddInternal(value);
+            }
+        }
+
+        protected IEnumerable<T> AliveInternalChildren => internalChildren.AliveItems;
+
+        /// <summary>
+        /// The index of a given child within <see cref="InternalChildren"/>.
+        /// </summary>
+        /// <returns>
+        /// If the child is found, its index. Otherwise, the negated index it would obtain
+        /// if it were added to <see cref="InternalChildren"/>.
+        /// </returns>
+        public int IndexOf(T drawable)
+        {
+            return internalChildren.IndexOf(drawable);
+        }
+
+        /// <summary>
+        /// Checks whether a given child is contained within <see cref="InternalChildren"/>.
+        /// </summary>
+        public bool Contains(T drawable)
+        {
+            return IndexOf(drawable) >= 0;
+        }
+
+        /// <summary>
+        /// Adds a child to this container. This amount to adding a child to <see cref="Content"/>'s
+        /// <see cref="Children"/>, recursing until <see cref="Content"/> == this.
+        /// </summary>
+        public virtual void Add(T drawable)
+        {
+            if (drawable == Content)
+                throw new InvalidOperationException("Content may not be added to itself.");
+
+            if (Content == this)
+                AddInternal(drawable);
+            else
+                Content.Add(drawable);
+        }
+
+        /// <summary>
+        /// Adds a range of children. This is equivalent to calling <see cref="Add(T)"/> on
+        /// each element of the range in order.
+        /// </summary>
+        public void Add(IEnumerable<T> range)
+        {
+            foreach (T d in range)
+                Add(d);
+        }
+
+        /// <summary>
+        /// Removes a given child from this container.
+        /// </summary>
+        /// <returns>True if the child was found and removed, false otherwise.</returns>
+        public bool Remove(T drawable)
+        {
+            if (drawable == null)
+                return false;
+
+            if (Content != this)
+                return Content.Remove(drawable);
+
+            bool result = internalChildren.Remove(drawable);
+            if (!result) return false;
+
+            Trace.Assert(drawable.Parent == this, $@"Removed a drawable ({drawable}) whose parent was not this ({this}), but {drawable.Parent}.");
+            drawable.Parent = null;
+
+            if (AutoSizeAxes != Axes.None)
+                InvalidateFromChild(Invalidation.Geometry);
+
+            return true;
+        }
+
+        /// <summary>
+        /// Removes all children which match the given predicate.
+        /// This is equivalent to calling <see cref="Remove(T)"/> for each child that
+        /// matches the given predicate.
+        /// </summary>
+        /// <returns>The amount of removed children.</returns>
+        public int RemoveAll(Predicate<T> pred)
+        {
+            List<T> toRemove = internalChildren.FindAll(pred);
+            foreach (T removable in toRemove)
+                Remove(removable);
+
+            return toRemove.Count;
+        }
+
+        /// <summary>
+        /// Removes a range of children. This is equivalent to calling <see cref="Remove(T)"/> on
+        /// each element of the range in order.
+        /// </summary>
+        public void Remove(IEnumerable<T> range)
+        {
+            if (range == null)
+                return;
+
+            foreach (T p in range)
+                Remove(p);
+        }
+
+        /// <summary>
+        /// Removes all children.
+        /// </summary>
+        /// <param name="disposeChildren">Whether removed children should also get disposed.</param>
+        public virtual void Clear(bool disposeChildren = true)
+        {
+            if (Content != null && Content != this)
+            {
+                Content.Clear(disposeChildren);
+                return;
+            }
+
+            foreach (T t in internalChildren)
+            {
+                if (disposeChildren)
+                {
+                    //cascade disposal
+                    (t as IContainer)?.Clear();
+                    t.Dispose();
+                }
+                else
+                    t.Parent = null;
+
+                Trace.Assert(t.Parent == null);
+            }
+
+            internalChildren.Clear();
+
+            if (AutoSizeAxes != Axes.None)
+                InvalidateFromChild(Invalidation.Geometry);
+        }
+
+        /// <summary>
+        /// Adds a child to <see cref="InternalChildren"/>.
+        /// </summary>
+        protected void AddInternal(T drawable)
+        {
+            if (drawable == null)
+                throw new ArgumentNullException(nameof(drawable), "null Drawables may not be added to Containers.");
+            if (drawable == this)
+                throw new InvalidOperationException("Container may not be added to itself.");
+
+            if (drawable.IsLoaded)
+                drawable.Parent = this;
+
+            internalChildren.Add(drawable);
+
+            if (AutoSizeAxes != Axes.None)
+                InvalidateFromChild(Invalidation.Geometry);
+        }
+
+        /// <summary>
+        /// Adds a range of children to <see cref="InternalChildren"/>. This is equivalent to calling
+        /// <see cref="AddInternal(T)"/> on each element of the range in order.
+        /// </summary>
+        protected void AddInternal(IEnumerable<T> range)
+        {
+            foreach (T d in range)
+                AddInternal(d);
+        }
+
+        #endregion
+
+        #region Updating (per-frame periodic)
+
+        /// <summary>
+        /// Updates the life status of <see cref="InternalChildren"/> according to their
+        /// <see cref="IHasLifetime.IsAlive"/> property.
+        /// </summary>
+        /// <returns>True iff the life status of at least one child changed.</returns>
+        protected virtual bool UpdateChildrenLife()
+        {
+            if (internalChildren.Update(Time))
+            {
+                childrenSizeDependencies.Invalidate();
+                return true;
+            }
+
+            return false;
+        }
+
+        public sealed override void UpdateClock(IFrameBasedClock clock)
+        {
+            if (Clock == clock)
+                return;
+
+            base.UpdateClock(clock);
+            foreach (T child in InternalChildren)
+                child.UpdateClock(Clock);
+        }
+
+        /// <summary>
+        /// Specifies whether this Container requires an update of its children.
+        /// If the return value is false, then children are not updated and
+        /// <see cref="UpdateAfterChildren"/> is not called.
+        /// </summary>
+        protected virtual bool RequiresChildrenUpdate => !IsMaskedAway || !childrenSizeDependencies.IsValid;
+
+        internal sealed override bool UpdateSubTree()
+        {
+            if (!base.UpdateSubTree()) return false;
+
+            // We update our children's life even if we are invisible.
+            // Note, that this does not propagate down and may need
+            // generalization in the future.
+            UpdateChildrenLife();
+
+            // If we are not present then there is never a reason to check
+            // for children, as they should never affect our present status.
+            if (!IsPresent || !RequiresChildrenUpdate) return false;
+
+            foreach (T child in internalChildren.AliveItems)
+                if (child.IsLoaded) child.UpdateSubTree();
+
+            UpdateAfterChildren();
+
+            updateChildrenSizeDependencies();
+            return true;
+        }
+
+        /// <summary>
+        /// An opportunity to update state once-per-frame after <see cref="Drawable.Update"/> has been called
+        /// for all <see cref="InternalChildren"/>.
+        /// </summary>
+        protected virtual void UpdateAfterChildren()
+        {
+        }
+
+        #endregion
+
+        #region Invalidation
+
+        /// <summary>
+        /// Informs this container that a child has been invalidated.
+        /// </summary>
+        /// <param name="invalidation">The type of invalidation applied to the child.</param>
+        public virtual void InvalidateFromChild(Invalidation invalidation)
+        {
+            //Colour captures potential changes in IsPresent. If this ever becomes a bottleneck,
+            //Invalidation could be further separated into presence changes.
+            if ((invalidation & (Invalidation.Geometry | Invalidation.Colour)) > 0)
+                childrenSizeDependencies.Invalidate();
+        }
+
+        public override bool Invalidate(Invalidation invalidation = Invalidation.All, Drawable source = null, bool shallPropagate = true)
+        {
+            if (!base.Invalidate(invalidation, source, shallPropagate))
+                return false;
+
+            if (!shallPropagate) return true;
+
+            // This way of looping turns out to be slightly faster than a foreach
+            // or directly indexing a SortedList<T>. This part of the code is often
+            // hot, so an optimization like this makes sense here.
+            List<T> current = internalChildren;
+            // ReSharper disable once ForCanBeConvertedToForeach
+            for (int i = 0; i < current.Count; ++i)
+            {
+                T c = current[i];
+                Debug.Assert(c != source);
+
+                Invalidation childInvalidation = invalidation;
+                if (c.RelativeSizeAxes == Axes.None)
+                    childInvalidation = childInvalidation & ~Invalidation.SizeInParentSpace;
+
+                c.Invalidate(childInvalidation, this);
+            }
+
+            return true;
+        }
+
+        #endregion
+
+        #region DrawNode
+
+        private readonly ContainerDrawNodeSharedData containerDrawNodeSharedData = new ContainerDrawNodeSharedData();
+        private Shader shader;
+
+        protected override DrawNode CreateDrawNode() => new ContainerDrawNode();
+
+        protected override void ApplyDrawNode(DrawNode node)
+        {
+            ContainerDrawNode n = (ContainerDrawNode)node;
+
+            if (!Masking && (BorderThickness != 0.0f || EdgeEffect.Type != EdgeEffectType.None))
+                throw new InvalidOperationException("Can not have border effects/edge effects if masking is disabled.");
+
+            Vector3 scale = DrawInfo.MatrixInverse.ExtractScale();
+
+            n.MaskingInfo = !Masking
+                ? (MaskingInfo?)null
+                : new MaskingInfo
+                {
+                    ScreenSpaceAABB = ScreenSpaceDrawQuad.AABB,
+                    MaskingRect = DrawRectangle,
+                    ToMaskingSpace = DrawInfo.MatrixInverse,
+                    CornerRadius = CornerRadius,
+                    BorderThickness = BorderThickness,
+                    BorderColour = BorderColour,
+                    // We are setting the linear blend range to the approximate size of a _pixel_ here.
+                    // This results in the optimal trade-off between crispness and smoothness of the
+                    // edges of the masked region according to sampling theory.
+                    BlendRange = MaskingSmoothness * (scale.X + scale.Y) / 2,
+                    AlphaExponent = 1,
+                };
+
+            n.EdgeEffect = EdgeEffect;
+
+            n.ScreenSpaceMaskingQuad = null;
+            n.Shared = containerDrawNodeSharedData;
+
+            n.Shader = shader;
+
+            base.ApplyDrawNode(node);
+        }
+
+        protected virtual bool CanBeFlattened => !Masking;
+
+        private const int amount_children_required_for_masking_check = 2;
+
+        /// <summary>
+        /// This function adds all children's DrawNodes to a target List, flattening the children of certain types
+        /// of container subtrees for optimization purposes.
+        /// </summary>
+        /// <param name="treeIndex">The index of the currently in-use DrawNode tree.</param>
+        /// <param name="j">The running index into the target List.</param>
+        /// <param name="parentContainer">The container whose children's DrawNodes to add.</param>
+        /// <param name="target">The target list to fill with DrawNodes.</param>
+        /// <param name="maskingBounds">The masking bounds. Children lying outside of them should be ignored.</param>
+        private static void addFromContainer(int treeIndex, ref int j, Container<T> parentContainer, List<DrawNode> target, RectangleF maskingBounds)
+        {
+            List<T> current = parentContainer.internalChildren.AliveItems;
+            // ReSharper disable once ForCanBeConvertedToForeach
+            for (int i = 0; i < current.Count; ++i)
+            {
+                Drawable drawable = current[i];
+
+                // If we are proxied somewhere, then we want to be drawn at the proxy's location
+                // in the scene graph, rather than at our own location, thus no draw nodes for us.
+                if (drawable.HasProxy)
+                    continue;
+
+                // Take drawable.Original until drawable.Original == drawable
+                while (drawable != (drawable = drawable.Original))
+                {
+                }
+
+                if (!drawable.IsPresent)
+                    continue;
+
+                // We are consciously missing out on potential flattening (due to lack of covariance)
+                // in order to be able to let this loop be over integers instead of using
+                // IContainerEnumerable<Drrawable>.AliveChildren which measures to be a _major_ slowdown.
+                Container<T> container = drawable as Container<T>;
+                if (container?.CanBeFlattened == true)
+                {
+                    // The masking check is overly expensive (requires creation of ScreenSpaceDrawQuad)
+                    // when only few children exist.
+                    container.IsMaskedAway = container.internalChildren.AliveItems.Count >= amount_children_required_for_masking_check &&
+                                             !maskingBounds.IntersectsWith(drawable.ScreenSpaceDrawQuad.AABBFloat);
+
+                    if (!container.IsMaskedAway)
+                        addFromContainer(treeIndex, ref j, container, target, maskingBounds);
+
+                    continue;
+                }
+
+                drawable.IsMaskedAway = !maskingBounds.IntersectsWith(drawable.ScreenSpaceDrawQuad.AABBFloat);
+                if (drawable.IsMaskedAway)
+                    continue;
+
+                DrawNode next = drawable.GenerateDrawNodeSubtree(treeIndex, maskingBounds);
+                if (next == null)
+                    continue;
+
+                if (j < target.Count)
+                    target[j] = next;
+                else
+                    target.Add(next);
+
+                j++;
+            }
+        }
+
+        internal sealed override DrawNode GenerateDrawNodeSubtree(int treeIndex, RectangleF bounds)
+        {
+            // No need for a draw node at all if there are no children and we are not glowing.
+            if (internalChildren.AliveItems.Count == 0 && CanBeFlattened)
+                return null;
+
+            ContainerDrawNode cNode = base.GenerateDrawNodeSubtree(treeIndex, bounds) as ContainerDrawNode;
+            if (cNode == null)
+                return null;
+
+            RectangleF childBounds = bounds;
+            // If we are going to render a buffered container we need to make sure no children get masked away,
+            // even if they are off-screen.
+            if (this is BufferedContainer)
+                childBounds = ScreenSpaceDrawQuad.AABBFloat;
+            else if (Masking)
+                childBounds.Intersect(ScreenSpaceDrawQuad.AABBFloat);
+
+            if (cNode.Children == null)
+                cNode.Children = new List<DrawNode>(internalChildren.AliveItems.Count);
+
+            List<DrawNode> target = cNode.Children;
+
+            int j = 0;
+            addFromContainer(treeIndex, ref j, this, target, childBounds);
+
+            if (j < target.Count)
+                target.RemoveRange(j, target.Count - j);
+
+            return cNode;
+        }
+
+        #endregion
+
+        #region Transforms
+
+        public override void ClearTransforms(bool propagateChildren = false)
+        {
+            base.ClearTransforms(propagateChildren);
+
+            if (propagateChildren)
+                foreach (var c in internalChildren) c.ClearTransforms(true);
+        }
+
+        public override Drawable Delay(double duration, bool propagateChildren = false)
+        {
+            if (duration == 0) return this;
+
+            base.Delay(duration, propagateChildren);
+
+            if (propagateChildren)
+                foreach (var c in internalChildren) c.Delay(duration, true);
+            return this;
+        }
+
+        public override void Flush(bool propagateChildren = false, Type flushType = null)
+        {
+            base.Flush(propagateChildren, flushType);
+
+            if (propagateChildren)
+                foreach (var c in internalChildren) c.Flush(true, flushType);
+        }
+
+        public override Drawable DelayReset()
+        {
+            base.DelayReset();
+            foreach (var c in internalChildren) c.DelayReset();
+
+            return this;
+        }
+
+        /// <summary>
+        /// Helper function for creating and adding a <see cref="Transform{T}"/> that fades the current <see cref="EdgeEffect"/>.
+        /// </summary>
+        public void FadeEdgeEffectTo(float newAlpha, double duration = 0, EasingTypes easing = EasingTypes.None)
+        {
+            TransformTo(EdgeEffect.Colour.Linear.A, newAlpha, duration, easing, new TransformEdgeEffectAlpha());
+        }
+
+        #endregion
+
+        #region Interaction / Input
+
+        // Required to pass through input to children by default.
+        // TODO: Evaluate effects of this on performance and address.
+        public override bool HandleInput => true;
+
+        protected override bool InternalContains(Vector2 screenSpacePos)
+        {
+            float cRadius = CornerRadius;
+
+            // Select a cheaper contains method when we don't need rounded edges.
+            if (cRadius == 0.0f)
+                return base.InternalContains(screenSpacePos);
+            return DrawRectangle.Shrink(cRadius).DistanceSquared(ToLocalSpace(screenSpacePos)) <= cRadius * cRadius;
+        }
+
+        internal override bool BuildKeyboardInputQueue(List<Drawable> queue)
+        {
+            if (!base.BuildKeyboardInputQueue(queue))
+                return false;
+
+            //don't use AliveInternalChildren here as it will cause too many allocations (IEnumerable).
+            foreach (T d in internalChildren.AliveItems)
+                d.BuildKeyboardInputQueue(queue);
+
+            return true;
+        }
+
+        internal override bool BuildMouseInputQueue(Vector2 screenSpaceMousePos, List<Drawable> queue)
+        {
+            if (!base.BuildMouseInputQueue(screenSpaceMousePos, queue))
+                return false;
+
+            //don't use AliveInternalChildren here as it will cause too many allocations (IEnumerable).
+            foreach (T d in internalChildren.AliveItems)
+                d.BuildMouseInputQueue(screenSpaceMousePos, queue);
+
+            return true;
+        }
+
+        #endregion
+
+        #region Masking and related effects (e.g. round corners)
+
+        private bool masking;
+
+        /// <summary>
+        /// If enabled, only the portion of children that falls within this container's
+        /// shape is drawn to the screen.
+        /// </summary>
+        public bool Masking
+        {
+            get { return masking; }
+            set
+            {
+                if (masking == value)
+                    return;
+
+                masking = value;
+                Invalidate(Invalidation.DrawNode);
+            }
+        }
+
+        private float maskingSmoothness = 1;
+
+        /// <summary>
+        /// Determines over how many pixels the alpha component smoothly fades out.
+        /// Only has an effect when <see cref="Masking"/> is true.
+        /// </summary>
+        public float MaskingSmoothness
+        {
+            get { return maskingSmoothness; }
+            set
+            {
+                //must be above zero to avoid a div-by-zero in the shader logic.
+                value = Math.Max(0.01f, value);
+
+                if (maskingSmoothness == value)
+                    return;
+
+                maskingSmoothness = value;
+                Invalidate(Invalidation.DrawNode);
+            }
+        }
+
+        private float cornerRadius;
+
+        /// <summary>
+        /// Determines how large of a radius is masked away around the corners.
+        /// Only has an effect when <see cref="Masking"/> is true.
+        /// </summary>
+        public virtual float CornerRadius
+        {
+            get { return cornerRadius; }
+            set
+            {
+                if (cornerRadius == value)
+                    return;
+
+                cornerRadius = value;
+                Invalidate(Invalidation.DrawNode);
+            }
+        }
+
+        private float borderThickness;
+
+        /// <summary>
+        /// Determines how thick of a border to draw around the inside of the masked region.
+        /// Only has an effect when <see cref="Masking"/> is true.
+        /// The border only is drawn on top of children of type <see cref="Sprite"/>.
+        /// </summary>
+        /// <remarks>
+        /// Drawing borders is optimized heavily into our sprite shaders. As a consequence
+        /// borders are only drawn correctly on top of quad-shaped children using our sprite
+        /// shaders.
+        /// </remarks>
+        public float BorderThickness
+        {
+            get { return borderThickness; }
+            set
+            {
+                if (borderThickness == value)
+                    return;
+
+                borderThickness = value;
+                Invalidate(Invalidation.DrawNode);
+            }
+        }
+
+        private SRGBColour borderColour = Color4.Black;
+
+        /// <summary>
+        /// Determines the color of the border controlled by <see cref="BorderThickness"/>.
+        /// Only has an effect when <see cref="Masking"/> is true.
+        /// </summary>
+        public virtual SRGBColour BorderColour
+        {
+            get { return borderColour; }
+            set
+            {
+                if (borderColour.Equals(value))
+                    return;
+
+                borderColour = value;
+                Invalidate(Invalidation.DrawNode);
+            }
+        }
+
+        private EdgeEffect edgeEffect;
+
+        /// <summary>
+        /// Determines an edge effect of this container.
+        /// Edge effects are e.g. glow or a shadow.
+        /// Only has an effect when <see cref="Masking"/> is true.
+        /// </summary>
+        public virtual EdgeEffect EdgeEffect
+        {
+            get { return edgeEffect; }
+            set
+            {
+                if (edgeEffect.Equals(value))
+                    return;
+
+                edgeEffect = value;
+                Invalidate(Invalidation.DrawNode);
+            }
+        }
+
+        #endregion
+
+        #region Sizing
+
+        public override RectangleF BoundingBox
+        {
+            get
+            {
+                float cRadius = CornerRadius;
+                if (cRadius == 0.0f)
+                    return base.BoundingBox;
+
+                RectangleF drawRect = LayoutRectangle.Shrink(cRadius);
+
+                // Inflate bounding box in parent space by the half-size of the bounding box of the
+                // ellipse obtained by transforming the unit circle into parent space.
+                Vector2 offset = ToParentSpace(Vector2.Zero);
+                Vector2 u = ToParentSpace(new Vector2(cRadius, 0)) - offset;
+                Vector2 v = ToParentSpace(new Vector2(0, cRadius)) - offset;
+                Vector2 inflation = new Vector2((float)Math.Sqrt(u.X * u.X + v.X * v.X), (float)Math.Sqrt(u.Y * u.Y + v.Y * v.Y));
+
+                RectangleF result = ToParentSpace(drawRect).AABBFloat.Inflate(inflation);
+                // The above algorithm will return incorrect results if the rounded corners are not fully visible.
+                // To limit bad behavior we at least enforce here, that the bounding box with rounded corners
+                // is never larger than the bounding box without.
+                if (DrawSize.X < CornerRadius * 2 || DrawSize.Y < CornerRadius * 2)
+                    result.Intersect(base.BoundingBox);
+
+                return result;
+            }
+        }
+
+        private MarginPadding padding;
+
+        public MarginPadding Padding
+        {
+            get { return padding; }
+            set
+            {
+                if (padding.Equals(value)) return;
+
+                padding = value;
+                padding.ThrowIfNegative();
+
+                foreach (T c in internalChildren)
+                    c.Invalidate(Invalidation.Geometry);
+            }
+        }
+
+        /// <summary>
+        /// The size of the positional coordinate space revealed to <see cref="InternalChildren"/>.
+        /// Captures the effect of e.g. <see cref="Padding"/>.
+        /// </summary>
+        public Vector2 ChildSize => DrawSize - new Vector2(Padding.TotalHorizontal, Padding.TotalVertical);
+
+        /// <summary>
+        /// Positional offset applied to <see cref="InternalChildren"/>.
+        /// Captures the effect of e.g. <see cref="Padding"/>.
+        /// </summary>
+        public Vector2 ChildOffset => new Vector2(Padding.Left, Padding.Top);
+
+        public override Axes RelativeSizeAxes
+        {
+            get { return base.RelativeSizeAxes; }
+            set
+            {
+                if ((AutoSizeAxes & value) != 0)
+                    throw new InvalidOperationException("No axis can be relatively sized and automatically sized at the same time.");
+
+                base.RelativeSizeAxes = value;
+            }
+        }
+
+        private Axes autoSizeAxes;
+
+        /// <summary>
+        /// Controls which <see cref="Axes"/> are automatically sized w.r.t. <see cref="InternalChildren"/>.
+        /// Children's <see cref="Drawable.BypassAutoSizeAxes"/> are ignored for automatic sizing.
+        /// Most notably, <see cref="Drawable.RelativePositionAxes"/> and <see cref="RelativeSizeAxes"/> of children
+        /// do not affect automatic sizing to avoid circular size dependencies.
+        /// It is not allowed to manually set <see cref="Size"/> (or <see cref="Width"/> / <see cref="Height"/>)
+        /// on any <see cref="Axes"/> which are automatically sized.
+        /// </summary>
+        public Axes AutoSizeAxes
+        {
+            get { return autoSizeAxes; }
+            set
+            {
+                if (value == autoSizeAxes)
+                    return;
+
+                if ((RelativeSizeAxes & value) != 0)
+                    throw new InvalidOperationException("No axis can be relatively sized and automatically sized at the same time.");
+
+                autoSizeAxes = value;
+                childrenSizeDependencies.Invalidate();
+            }
+        }
+
+        /// <summary>
+        /// The duration which automatic sizing should take. If zero, then it is instantaneous.
+        /// Otherwise, this is equivalent to applying an automatic size via <see cref="Drawable.ResizeTo(Vector2, double, EasingTypes)"/>.
+        /// </summary>
+        public float AutoSizeDuration { get; set; }
+
+        /// <summary>
+        /// The type of easing which should be used for smooth automatic sizing when <see cref="AutoSizeDuration"/>
+        /// is non-zero.
+        /// </summary>
+        public EasingTypes AutoSizeEasing;
+
+        internal event Action OnAutoSize;
+
+        private Cached childrenSizeDependencies = new Cached();
+
+        public override float Width
+        {
+            get
+            {
+                if (!StaticCached.BypassCache && !isComputingChildrenSizeDependencies && (AutoSizeAxes & Axes.X) > 0)
+                    updateChildrenSizeDependencies();
+                return base.Width;
+            }
+
+            set
+            {
+                if ((AutoSizeAxes & Axes.X) != 0)
+                    throw new InvalidOperationException("The width of an AutoSizeContainer should only be manually set if it is relative to its parent.");
+                base.Width = value;
+            }
+        }
+
+        public override float Height
+        {
+            get
+            {
+                if (!StaticCached.BypassCache && !isComputingChildrenSizeDependencies && (AutoSizeAxes & Axes.Y) > 0)
+                    updateChildrenSizeDependencies();
+                return base.Height;
+            }
+
+            set
+            {
+                if ((AutoSizeAxes & Axes.Y) != 0)
+                    throw new InvalidOperationException("The height of an AutoSizeContainer should only be manually set if it is relative to its parent.");
+                base.Height = value;
+            }
+        }
+
+        private bool isComputingChildrenSizeDependencies;
+
+        public override Vector2 Size
+        {
+            get
+            {
+                if (!StaticCached.BypassCache && !isComputingChildrenSizeDependencies && AutoSizeAxes != Axes.None)
+                    updateChildrenSizeDependencies();
+                return base.Size;
+            }
+
+            set
+            {
+                if ((AutoSizeAxes & Axes.Both) != 0)
+                    throw new InvalidOperationException("The Size of an AutoSizeContainer should only be manually set if it is relative to its parent.");
+                base.Size = value;
+            }
+        }
+
+        private Vector2 computeAutoSize()
+        {
+            MarginPadding originalPadding = Padding;
+            MarginPadding originalMargin = Margin;
+
+            try
+            {
+                Padding = new MarginPadding();
+                Margin = new MarginPadding();
+
+                if (AutoSizeAxes == Axes.None) return DrawSize;
+
+                Vector2 maxBoundSize = Vector2.Zero;
+
+                // Find the maximum width/height of children
+                foreach (T c in AliveInternalChildren)
+                {
+                    if (!c.IsPresent)
+                        continue;
+
+                    Vector2 cBound = c.RequiredParentSizeToFit;
+
+                    if ((c.BypassAutoSizeAxes & Axes.X) == 0)
+                        maxBoundSize.X = Math.Max(maxBoundSize.X, cBound.X);
+
+                    if ((c.BypassAutoSizeAxes & Axes.Y) == 0)
+                        maxBoundSize.Y = Math.Max(maxBoundSize.Y, cBound.Y);
+                }
+
+                if ((AutoSizeAxes & Axes.X) == 0)
+                    maxBoundSize.X = DrawSize.X;
+                if ((AutoSizeAxes & Axes.Y) == 0)
+                    maxBoundSize.Y = DrawSize.Y;
+
+                return new Vector2(maxBoundSize.X, maxBoundSize.Y);
+            }
+            finally
+            {
+                Padding = originalPadding;
+                Margin = originalMargin;
+            }
+        }
+
+        private void updateAutoSize()
+        {
+            if (AutoSizeAxes == Axes.None)
+                return;
+
+            Vector2 b = computeAutoSize() + Padding.Total;
+
+            if (AutoSizeDuration > 0)
+                autoSizeResizeTo(new Vector2(
+                    (AutoSizeAxes & Axes.X) > 0 ? b.X : base.Width,
+                    (AutoSizeAxes & Axes.Y) > 0 ? b.Y : base.Height
+                ), AutoSizeDuration, AutoSizeEasing);
+            else
+            {
+                if ((AutoSizeAxes & Axes.X) > 0) base.Width = b.X;
+                if ((AutoSizeAxes & Axes.Y) > 0) base.Height = b.Y;
+            }
+
+            //note that this is called before autoSize becomes valid. may be something to consider down the line.
+            //might work better to add an OnRefresh event in Cached<> and invoke there.
+            OnAutoSize?.Invoke();
+        }
+
+        private void updateChildrenSizeDependencies()
+        {
+            isComputingChildrenSizeDependencies = true;
+
+            try
+            {
+                if (!childrenSizeDependencies.EnsureValid())
+                    childrenSizeDependencies.Refresh(updateAutoSize);
+            }
+            finally
+            {
+                isComputingChildrenSizeDependencies = false;
+            }
+        }
+
+        private void autoSizeResizeTo(Vector2 newSize, double duration = 0, EasingTypes easing = EasingTypes.None)
+        {
+            TransformTo(Size, newSize, duration, easing, new TransformAutoSize());
+        }
+
+        /// <summary>
+        /// A helper method for <see cref="TransformAutoSize"/> to change the size of auto size containers.
+        /// </summary>
+        /// <param name="newSize"></param>
+        private void setBaseSize(Vector2 newSize)
+        {
+            base.Width = newSize.X;
+            base.Height = newSize.Y;
+        }
+
+        /// <summary>
+        /// A special type of transform which can change the size of auto size containers.
+        /// Used for <see cref="AutoSizeDuration"/>.
+        /// </summary>
+        private class TransformAutoSize : TransformVector
+        {
+            public override void Apply(Drawable d)
+            {
+                base.Apply(d);
+
+                var c = (Container<T>)d;
+                c.setBaseSize(CurrentValue);
+            }
+        }
+
+        #endregion
+    }
+}