--- conflicted
+++ resolved
@@ -64,8 +64,6 @@
             Assert.That(Convert.ChangeType(value, typeof(int)), Is.EqualTo(expectedValue));
         }
 
-<<<<<<< HEAD
-
         /// <summary>
         /// Tests that the value of a bindable is updated when the maximum value is changed.
         /// </summary>
@@ -99,7 +97,18 @@
 
             Assert.That(bindable2MaxChange, Is.EqualTo(1));
             Assert.That(bindable1MaxChange, Is.EqualTo(2));
-=======
+            Assert.That(bindable2ValueChange, Is.EqualTo(3));
+            Assert.That(bindable1ValueChange, Is.EqualTo(4));
+        }
+
+        [Test]
+        public void TestDefaultMaxValueAppliedInConstructor()
+        {
+            var bindable = new BindableNumberWithDefaultMaxValue(2);
+
+            Assert.That(bindable.Value, Is.EqualTo(1));
+        }
+
         /// <summary>
         /// Tests that the value of a bindable is updated when the minimum value is changed.
         /// </summary>
@@ -133,27 +142,11 @@
 
             Assert.That(bindable2MinChange, Is.EqualTo(1));
             Assert.That(bindable1MinChange, Is.EqualTo(2));
->>>>>>> 34a62949
             Assert.That(bindable2ValueChange, Is.EqualTo(3));
             Assert.That(bindable1ValueChange, Is.EqualTo(4));
         }
 
         [Test]
-<<<<<<< HEAD
-        public void TestDefaultMaxValueAppliedInConstructor()
-        {
-            var bindable = new BindableNumberWithDefaultMaxValue(2);
-
-            Assert.That(bindable.Value, Is.EqualTo(1));
-        }
-
-        private object createBindable(Type type) => Activator.CreateInstance(typeof(BindableNumber<>).MakeGenericType(type), Convert.ChangeType(0, type));
-        }
-
-        private class BindableNumberWithDefaultMaxValue : BindableInt
-        {
-            public BindableNumberWithDefaultMaxValue(int value = 0)
-=======
         public void TestDefaultMinValueAppliedInConstructor()
         {
             var bindable = new BindableNumberWithDefaultMinValue(2);
@@ -163,19 +156,24 @@
 
         private object createBindable(Type type) => Activator.CreateInstance(typeof(BindableNumber<>).MakeGenericType(type), Convert.ChangeType(0, type));
 
-        private class BindableNumberWithDefaultMinValue : BindableInt
+        private class BindableNumberWithDefaultMaxValue : BindableInt
         {
-            public BindableNumberWithDefaultMinValue(int value = 0)
->>>>>>> 34a62949
+            public BindableNumberWithDefaultMaxValue(int value = 0)
                 : base(value)
             {
             }
 
-<<<<<<< HEAD
             protected override int DefaultMaxValue => 1;
-=======
+        }
+
+        private class BindableNumberWithDefaultMinValue : BindableInt
+        {
+            public BindableNumberWithDefaultMinValue(int value = 0)
+                : base(value)
+            {
+            }
+
             protected override int DefaultMinValue => 3;
         }
->>>>>>> 34a62949
     }
 }