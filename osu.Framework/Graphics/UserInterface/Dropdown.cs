﻿// Copyright (c) 2007-2018 ppy Pty Ltd <contact@ppy.sh>.
// Licensed under the MIT Licence - https://raw.githubusercontent.com/ppy/osu-framework/master/LICENCE

using System;
using System.Collections.Generic;
using System.Linq;
using osu.Framework.Configuration;
using osu.Framework.Extensions.IEnumerableExtensions;
<<<<<<< HEAD
using osu.Framework.Graphics.Containers;
using osu.Framework.Input;
using osu.Framework.Input.Bindings;
using osu.Framework.Input.EventArgs;
using osu.Framework.Input.States;
using OpenTK;
using OpenTK.Graphics;
using OpenTK.Input;
=======
using osu.Framework.Input.Events;
>>>>>>> a75653e8

namespace osu.Framework.Graphics.UserInterface
{
    /// <summary>
    /// A drop-down menu to select from a group of values.
    /// </summary>
    /// <typeparam name="T">Type of value to select.</typeparam>
    public abstract class Dropdown<T> : FillFlowContainer, IHasCurrentValue<T>
    {
        protected internal DropdownHeader Header;
        protected internal DropdownMenu Menu;

        /// <summary>
        /// Creates the header part of the control.
        /// </summary>
        protected abstract DropdownHeader CreateHeader();

        /// <summary>
        /// A mapping from menu items to their values.
        /// </summary>
        private readonly Dictionary<T, DropdownMenuItem<T>> itemMap = new Dictionary<T, DropdownMenuItem<T>>();

        protected IEnumerable<DropdownMenuItem<T>> MenuItems => itemMap.Values;

        /// <summary>
        /// Generate menu items by <see cref="KeyValuePair{TKey, TValue}"/>.
        /// The <see cref="KeyValuePair{TKey, TValue}.Key"/> part will become <see cref="MenuItem.Text"/>,
        /// the <see cref="KeyValuePair{TKey, TValue}.Value"/> part will become <see cref="DropdownMenuItem{T}.Value"/>.
        /// </summary>
        public IEnumerable<KeyValuePair<string, T>> Items
        {
            get => MenuItems.Select(i => new KeyValuePair<string, T>(i.Text, i.Value));
            set
            {
                ClearItems();
                if (value == null)
                    return;

                foreach (var entry in value)
                    AddDropdownItem(entry.Key, entry.Value);

                if (Current.Value == null || !itemMap.Keys.Contains(Current.Value))
                    Current.Value = itemMap.Keys.FirstOrDefault();
                else
                    Current.TriggerChange();
            }
        }

        /// <summary>
        /// Add a menu item directly.
        /// </summary>
        /// <param name="text">Text to display on the menu item.</param>
        /// <param name="value">Value selected by the menu item.</param>
        public void AddDropdownItem(string text, T value)
        {
            if (itemMap.ContainsKey(value))
                throw new ArgumentException($"The item {value} already exists in this {nameof(Dropdown<T>)}.");

            var newItem = new DropdownMenuItem<T>(text, value, () =>
            {
                if (!Current.Disabled)
                    Current.Value = value;

                Menu.State = MenuState.Closed;
            });

            Menu.Add(newItem);
            itemMap[value] = newItem;
        }

        /// <summary>
        /// Remove a menu item directly.
        /// </summary>
        /// <param name="value">Value of the menu item to be removed.</param>
        public bool RemoveDropdownItem(T value)
        {
            if (value == null)
                return false;

            if (!itemMap.TryGetValue(value, out DropdownMenuItem<T> item))
                return false;

            Menu.Remove(item);
            itemMap.Remove(value);

            return true;
        }

        public Bindable<T> Current { get; } = new Bindable<T>();

        private DropdownMenuItem<T> selectedItem;

        protected DropdownMenuItem<T> SelectedItem
        {
            get => selectedItem;
            set
            {
                selectedItem = value;
                if (value != null)
                    Current.Value = value.Value;
            }
        }

        protected Dropdown()
        {
            AutoSizeAxes = Axes.Y;
            Direction = FillDirection.Vertical;

            Children = new Drawable[]
            {
                Header = CreateHeader(),
                Menu = CreateMenu()
            };

            Menu.RelativeSizeAxes = Axes.X;

            Header.Action = Menu.Toggle;
            Header.ChangeSelection += selectionKeyPressed;
            Menu.ChangePreselection += preselectionKeyPressed;

            Current.ValueChanged += selectionChanged;
        }

        private void preselectionKeyPressed(int selectedIndex)
        {
            SelectedItem = MenuItems.ElementAt(selectedIndex);
            Menu.State = MenuState.Closed;
        }

        private void selectionKeyPressed(DropdownHeader.SelectionChange change)
        {
            var dropdownMenuItems = MenuItems.ToList();
            if (!dropdownMenuItems.Any()) return;

            var selectedIndex = dropdownMenuItems.IndexOf(SelectedItem);

            switch (change)
            {
                case DropdownHeader.SelectionChange.Previous:
                    selectedIndex = MathHelper.Clamp(selectedIndex - 1, 0, dropdownMenuItems.Count - 1);
                    break;
                case DropdownHeader.SelectionChange.Next:
                    selectedIndex = MathHelper.Clamp(selectedIndex + 1, 0, dropdownMenuItems.Count - 1);
                    break;
                case DropdownHeader.SelectionChange.First:
                    selectedIndex = 0;
                    break;
                case DropdownHeader.SelectionChange.Last:
                    selectedIndex = dropdownMenuItems.Count - 1;
                    break;
                default:
                    throw new ArgumentException("Unexpected selection change type.", nameof(change));
            }

            SelectedItem = dropdownMenuItems[selectedIndex];
        }

        protected override void LoadComplete()
        {
            base.LoadComplete();

            Header.Label = SelectedItem?.Text.Value;
        }

        private void selectionChanged(T newSelection = default)
        {
            // refresh if SelectedItem and SelectedValue mismatched
            // null is not a valid value for Dictionary, so neither here
            if ((SelectedItem == null || !EqualityComparer<T>.Default.Equals(SelectedItem.Value, newSelection))
                && newSelection != null)
            {
                if (!itemMap.TryGetValue(newSelection, out selectedItem))
                    throw new InvalidOperationException($"Attempted to update dropdown to a value which wasn't contained as an item ({newSelection}).");
            }

            Menu.SelectItem(selectedItem);
            Header.Label = selectedItem.Text;
        }

        /// <summary>
        /// Clear all the menu items.
        /// </summary>
        public void ClearItems()
        {
            itemMap.Clear();
            Menu.Clear();
        }

        /// <summary>
        /// Hide the menu item of specified value.
        /// </summary>
        /// <param name="val">The value to hide.</param>
        internal void HideItem(T val)
        {
            if (itemMap.TryGetValue(val, out DropdownMenuItem<T> item))
            {
                Menu.HideItem(item);
                updateHeaderVisibility();
            }
        }

        /// <summary>
        /// Show the menu item of specified value.
        /// </summary>
        /// <param name="val">The value to show.</param>
        internal void ShowItem(T val)
        {
            if (itemMap.TryGetValue(val, out DropdownMenuItem<T> item))
            {
                Menu.ShowItem(item);
                updateHeaderVisibility();
            }
        }

        private void updateHeaderVisibility() => Header.Alpha = Menu.AnyPresent ? 1 : 0;

        protected override bool OnHover(HoverEvent e) => true;

        /// <summary>
        /// Creates the menu body.
        /// </summary>
        protected virtual DropdownMenu CreateMenu() => new DropdownMenu();

        #region DropdownMenu

        public class DropdownMenu : Menu, IKeyBindingHandler<PlatformAction>
        {
            public DropdownMenu()
                : base(Direction.Vertical)
            {
                StateChanged += clearPreselection;
            }


            private void clearPreselection(MenuState obj)
            {
                if (obj == MenuState.Closed)
                    PreselectItem(null);
            }

            protected internal IEnumerable<DrawableDropdownMenuItem> DrawableMenuItems => Children.OfType<DrawableDropdownMenuItem>();
            protected internal IEnumerable<DrawableDropdownMenuItem> VisibleMenuItems => DrawableMenuItems.Where(item => !item.IsMaskedAway);

            public DrawableDropdownMenuItem PreselectedItem => Children.OfType<DrawableDropdownMenuItem>().FirstOrDefault(c => c.IsPreSelected);

            public event Action<int> ChangePreselection;

            /// <summary>
            /// Selects an item from this <see cref="DropdownMenu"/>.
            /// </summary>
            /// <param name="item">The item to select.</param>
            public void SelectItem(DropdownMenuItem<T> item)
            {
                Children.OfType<DrawableDropdownMenuItem>().ForEach(c =>
                {
                    // ReSharper disable once AssignmentInConditionalExpression
                    if (c.IsSelected = c.Item == item)
                        ContentContainer.ScrollIntoView(c);
                });
            }

            /// <summary>
            /// Preselects an item from this <see cref="DropdownMenu"/>.
            /// </summary>
            /// <param name="item">The item to select.</param>
            public void PreselectItem(DropdownMenuItem<T> item)
            {
                Children.OfType<DrawableDropdownMenuItem>().ForEach(c =>
                {
                    // ReSharper disable once AssignmentInConditionalExpression
                    if (c.IsPreSelected = c.Item == item)
                        ContentContainer.ScrollIntoView(c);
                });
            }

            /// <summary>
            /// Shows an item from this <see cref="DropdownMenu"/>.
            /// </summary>
            /// <param name="item">The item to show.</param>
            public void HideItem(DropdownMenuItem<T> item) => Children.FirstOrDefault(c => c.Item == item)?.Hide();

            /// <summary>
            /// Hides an item from this <see cref="DropdownMenu"/>
            /// </summary>
            /// <param name="item"></param>
            public void ShowItem(DropdownMenuItem<T> item) => Children.FirstOrDefault(c => c.Item == item)?.Show();

            /// <summary>
            /// Whether any items part of this <see cref="DropdownMenu"/> are present.
            /// </summary>
            public bool AnyPresent => Children.Any(c => c.IsPresent);

            protected override DrawableMenuItem CreateDrawableMenuItem(MenuItem item) => new DrawableDropdownMenuItem(item);

            #region DrawableDropdownMenuItem

            // must be public due to mono bug(?) https://github.com/ppy/osu/issues/1204
            public class DrawableDropdownMenuItem : DrawableMenuItem
            {
                public DrawableDropdownMenuItem(MenuItem item)
                    : base(item)
                {
                }

                private bool selected;

                public bool IsSelected
                {
                    get => !Item.Action.Disabled && selected;
                    set
                    {
                        if (selected == value)
                            return;
                        selected = value;

                        OnSelectChange();
                    }
                }

                private bool preSelected;

                public bool IsPreSelected
                {
                    get => preSelected;
                    set
                    {
                        if (preSelected == value)
                            return;
                        preSelected = value;

                        if (value)
                            PreselectionBackground.Show();
                        else
                            PreselectionBackground.Hide();
                    }
                }

                private Color4 backgroundColourSelected = Color4.SlateGray;

                public Color4 BackgroundColourSelected
                {
                    get => backgroundColourSelected;
                    set
                    {
                        backgroundColourSelected = value;
                        UpdateBackgroundColour();
                    }
                }

                private Color4 foregroundColourSelected = Color4.White;

                public Color4 ForegroundColourSelected
                {
                    get => foregroundColourSelected;
                    set
                    {
                        foregroundColourSelected = value;
                        UpdateForegroundColour();
                    }
                }

                protected virtual void OnSelectChange()
                {
                    if (!IsLoaded)
                        return;

                    UpdateBackgroundColour();
                    UpdateForegroundColour();
                }

                protected override void UpdateBackgroundColour()
                {
                    Background.FadeColour(IsHovered ? BackgroundColourHover : IsSelected ? BackgroundColourSelected : BackgroundColour);
                }

                protected override void UpdateForegroundColour()
                {
                    Foreground.FadeColour(IsHovered ? ForegroundColourHover : IsSelected ? ForegroundColourSelected : ForegroundColour);
                }

                protected override void LoadComplete()
                {
                    base.LoadComplete();
                    Background.Colour = IsSelected ? BackgroundColourSelected : BackgroundColour;
                    Foreground.Colour = IsSelected ? ForegroundColourSelected : ForegroundColour;
                }
            }

            #endregion

            protected override bool OnKeyDown(InputState state, KeyDownEventArgs args)
            {
                var drawableMenuItemsList = DrawableMenuItems.ToList();
                var preselectedItem = drawableMenuItemsList.FirstOrDefault(i => i.IsPreSelected) ?? drawableMenuItemsList.First(i => i.IsSelected);
                var preselectedIndex = drawableMenuItemsList.IndexOf(preselectedItem);

                int clampIndex(int index) => MathHelper.Clamp(index, 0, drawableMenuItemsList.Count - 1);

                switch (args.Key)
                {
                    case Key.Up:
                        PreselectItem((DropdownMenuItem<T>)Items[clampIndex(preselectedIndex - 1)]);
                        return true;
                    case Key.Down:
                        PreselectItem((DropdownMenuItem<T>)Items[clampIndex(preselectedIndex + 1)]);
                        return true;
                    case Key.PageUp:
                        var firstVisibleItem = VisibleMenuItems.First();
                        preselectedIndex = preselectedItem == firstVisibleItem
                            ? clampIndex(preselectedIndex - VisibleMenuItems.Count())
                            : drawableMenuItemsList.IndexOf(firstVisibleItem);
                        PreselectItem((DropdownMenuItem<T>)Items[preselectedIndex]);
                        return true;
                    case Key.PageDown:
                        var lastVisibleItem = VisibleMenuItems.Last();
                        preselectedIndex = preselectedItem == lastVisibleItem
                            ? clampIndex(preselectedIndex + VisibleMenuItems.Count())
                            : drawableMenuItemsList.IndexOf(lastVisibleItem);
                        PreselectItem((DropdownMenuItem<T>)Items[preselectedIndex]);
                        return true;
                    case Key.Enter:
                        ChangePreselection?.Invoke(preselectedIndex);
                        return true;
                    default:
                        return base.OnKeyDown(state, args);
                }
            }

            public bool OnPressed(PlatformAction action)
            {
                switch (action.ActionType)
                {
                    case PlatformActionType.ListStart:
                        PreselectItem((DropdownMenuItem<T>)Items.First());
                        return true;
                    case PlatformActionType.ListEnd:
                        PreselectItem((DropdownMenuItem<T>)Items.Last());
                        return true;
                    default:
                        return false;
                }
            }

            public bool OnReleased(PlatformAction action) => false;
        }

        #endregion
    }
}<|MERGE_RESOLUTION|>--- conflicted
+++ resolved
@@ -6,18 +6,13 @@
 using System.Linq;
 using osu.Framework.Configuration;
 using osu.Framework.Extensions.IEnumerableExtensions;
-<<<<<<< HEAD
 using osu.Framework.Graphics.Containers;
 using osu.Framework.Input;
 using osu.Framework.Input.Bindings;
-using osu.Framework.Input.EventArgs;
-using osu.Framework.Input.States;
+using osu.Framework.Input.Events;
 using OpenTK;
 using OpenTK.Graphics;
 using OpenTK.Input;
-=======
-using osu.Framework.Input.Events;
->>>>>>> a75653e8
 
 namespace osu.Framework.Graphics.UserInterface
 {
@@ -408,41 +403,47 @@
 
             #endregion
 
-            protected override bool OnKeyDown(InputState state, KeyDownEventArgs args)
-            {
-                var drawableMenuItemsList = DrawableMenuItems.ToList();
-                var preselectedItem = drawableMenuItemsList.FirstOrDefault(i => i.IsPreSelected) ?? drawableMenuItemsList.First(i => i.IsSelected);
-                var preselectedIndex = drawableMenuItemsList.IndexOf(preselectedItem);
-
-                int clampIndex(int index) => MathHelper.Clamp(index, 0, drawableMenuItemsList.Count - 1);
-
-                switch (args.Key)
-                {
-                    case Key.Up:
-                        PreselectItem((DropdownMenuItem<T>)Items[clampIndex(preselectedIndex - 1)]);
-                        return true;
-                    case Key.Down:
-                        PreselectItem((DropdownMenuItem<T>)Items[clampIndex(preselectedIndex + 1)]);
-                        return true;
-                    case Key.PageUp:
-                        var firstVisibleItem = VisibleMenuItems.First();
-                        preselectedIndex = preselectedItem == firstVisibleItem
-                            ? clampIndex(preselectedIndex - VisibleMenuItems.Count())
-                            : drawableMenuItemsList.IndexOf(firstVisibleItem);
-                        PreselectItem((DropdownMenuItem<T>)Items[preselectedIndex]);
-                        return true;
-                    case Key.PageDown:
-                        var lastVisibleItem = VisibleMenuItems.Last();
-                        preselectedIndex = preselectedItem == lastVisibleItem
-                            ? clampIndex(preselectedIndex + VisibleMenuItems.Count())
-                            : drawableMenuItemsList.IndexOf(lastVisibleItem);
-                        PreselectItem((DropdownMenuItem<T>)Items[preselectedIndex]);
-                        return true;
-                    case Key.Enter:
-                        ChangePreselection?.Invoke(preselectedIndex);
-                        return true;
+            protected override bool Handle(UIEvent e)
+            {
+                switch (e)
+                {
+                    case KeyDownEvent keyDown:
+                        var drawableMenuItemsList = DrawableMenuItems.ToList();
+                        var preselectedItem = drawableMenuItemsList.FirstOrDefault(i => i.IsPreSelected) ?? drawableMenuItemsList.First(i => i.IsSelected);
+                        var preselectedIndex = drawableMenuItemsList.IndexOf(preselectedItem);
+
+                        int clampIndex(int index) => MathHelper.Clamp(index, 0, drawableMenuItemsList.Count - 1);
+
+                        switch (keyDown.Key)
+                        {
+                            case Key.Up:
+                                PreselectItem((DropdownMenuItem<T>)Items[clampIndex(preselectedIndex - 1)]);
+                                return true;
+                            case Key.Down:
+                                PreselectItem((DropdownMenuItem<T>)Items[clampIndex(preselectedIndex + 1)]);
+                                return true;
+                            case Key.PageUp:
+                                var firstVisibleItem = VisibleMenuItems.First();
+                                preselectedIndex = preselectedItem == firstVisibleItem
+                                    ? clampIndex(preselectedIndex - VisibleMenuItems.Count())
+                                    : drawableMenuItemsList.IndexOf(firstVisibleItem);
+                                PreselectItem((DropdownMenuItem<T>)Items[preselectedIndex]);
+                                return true;
+                            case Key.PageDown:
+                                var lastVisibleItem = VisibleMenuItems.Last();
+                                preselectedIndex = preselectedItem == lastVisibleItem
+                                    ? clampIndex(preselectedIndex + VisibleMenuItems.Count())
+                                    : drawableMenuItemsList.IndexOf(lastVisibleItem);
+                                PreselectItem((DropdownMenuItem<T>)Items[preselectedIndex]);
+                                return true;
+                            case Key.Enter:
+                                ChangePreselection?.Invoke(preselectedIndex);
+                                return true;
+                            default:
+                                return base.Handle(e);
+                        }
                     default:
-                        return base.OnKeyDown(state, args);
+                        return base.Handle(e);
                 }
             }
 
