﻿// Copyright (c) ppy Pty Ltd <contact@ppy.sh>. Licensed under the MIT Licence.
// See the LICENCE file in the repository root for full licence text.

using System;
using osu.Framework.Statistics;
using System.Diagnostics;
using osu.Framework.Layout;
using osu.Framework.Threading;
using osu.Framework.Timing;

namespace osu.Framework.Graphics.Containers
{
    public class DelayedLoadUnloadWrapper : DelayedLoadWrapper
    {
        private readonly double timeBeforeUnload;

        public DelayedLoadUnloadWrapper(Func<Drawable> createContentFunction, double timeBeforeLoad = 500, double timeBeforeUnload = 1000)
            : base(createContentFunction, timeBeforeLoad)
        {
            this.timeBeforeUnload = timeBeforeUnload;

            AddLayout(unloadClockBacking);
        }

        private static readonly GlobalStatistic<int> total_loaded = GlobalStatistics.Get<int>("Drawable", $"{nameof(DelayedLoadUnloadWrapper)}s");

        private double timeHidden;

        private ScheduledDelegate unloadSchedule;

        protected bool ShouldUnloadContent => timeBeforeUnload == 0 || timeHidden > timeBeforeUnload;

        private double lifetimeStart = double.MinValue;

        public override double LifetimeStart
        {
            get => Content?.LifetimeStart ?? lifetimeStart;
            set
            {
                if (Content != null)
                    Content.LifetimeStart = value;
                lifetimeStart = value;
            }
        }

        private double lifetimeEnd = double.MaxValue;

        public override double LifetimeEnd
        {
            get => Content?.LifetimeEnd ?? lifetimeEnd;
            set
            {
                if (Content != null)
                    Content.LifetimeEnd = value;
                lifetimeEnd = value;
            }
        }

<<<<<<< HEAD
        private bool contentLoaded;
=======
        public override Drawable Content => base.Content ?? (Content = createContentFunction());

>>>>>>> 97241ec9
        private ScheduledDelegate scheduledLifetimeUpdate;
        private ScheduledDelegate scheduledUnloadCheckRegistration;

        protected override void EndDelayedLoad(Drawable content)
        {
            base.EndDelayedLoad(content);

            scheduledLifetimeUpdate = Schedule(() =>
            {
                content.LifetimeStart = lifetimeStart;
                content.LifetimeEnd = lifetimeEnd;
            });

            // Scheduled for another frame since Update() may not have run yet and thus OptimisingContainer may not be up-to-date
            scheduledUnloadCheckRegistration = Game.Schedule(() =>
            {
                // Since this code is running on the game scheduler, it needs to be safe against a potential simultaneous async disposal.
                lock (disposalLock)
                {
                    if (isDisposed)
                        return;

                    // Content must have finished loading, but not necessarily added to the hierarchy.
                    Debug.Assert(DelayedLoadTriggered);
                    Debug.Assert(Content.LoadState >= LoadState.Ready);

                    Debug.Assert(unloadSchedule == null);
                    unloadSchedule = Game.Scheduler.AddDelayed(checkForUnload, 0, true);
                    Debug.Assert(unloadSchedule != null);

                    total_loaded.Value++;
                }
            });
        }

        private readonly object disposalLock = new object();
        private bool isDisposed;

        protected override void Dispose(bool isDisposing)
        {
            lock (disposalLock)
                isDisposed = true;

            base.Dispose(isDisposing);
        }

        protected override void CancelTasks()
        {
            base.CancelTasks();

            if (unloadSchedule != null)
            {
                unloadSchedule.Cancel();
                unloadSchedule = null;

                total_loaded.Value--;
            }

            scheduledLifetimeUpdate?.Cancel();
            scheduledLifetimeUpdate = null;

            scheduledUnloadCheckRegistration?.Cancel();
            scheduledUnloadCheckRegistration = null;
        }

        private readonly LayoutValue<IFrameBasedClock> unloadClockBacking = new LayoutValue<IFrameBasedClock>(Invalidation.Parent);

        private IFrameBasedClock unloadClock => unloadClockBacking.IsValid ? unloadClockBacking.Value : (unloadClockBacking.Value = FindClosestParent<Game>() == null ? Game.Clock : Clock);

        private void checkForUnload()
        {
            // Since this code is running on the game scheduler, it needs to be safe against a potential simultaneous async disposal.
            lock (disposalLock)
            {
                if (isDisposed)
                    return;

                // Guard against multiple executions of checkForUnload() without an intermediate load having started.
                Debug.Assert(DelayedLoadTriggered);
                Debug.Assert(Content.LoadState >= LoadState.Ready);

                // This code can be expensive, so only run if we haven't yet loaded.
                if (IsIntersecting)
                    timeHidden = 0;
                else
                    timeHidden += unloadClock.ElapsedFrameTime;

                // Don't unload if we don't need to.
                if (!ShouldUnloadContent)
                    return;

                // We need to dispose the content, taking into account what we know at this point in time:
                // 1: The DLUW has not been disposed. Consequently, neither has the content.
                // 2: The content has finished loading.
                // 3: The content may not have been added to the hierarchy (e.g. if this DLUW is hidden). This is dependent upon the value of DelayedLoadCompleted.
                if (DelayedLoadCompleted)
                {
                    Debug.Assert(Content.LoadState == LoadState.Loaded);
                    ClearInternal(); // Content added, remove AND dispose.
                }
                else
                {
                    Debug.Assert(Content.LoadState == LoadState.Ready);
                    DisposeChildAsync(Content); // Content not added, only need to dispose.
                }

                Content = null;
                timeHidden = 0;

                // This has two important roles:
                // 1. Stopping this delegate from executing multiple times.
                // 2. If DelayedLoadCompleted = false (content not yet added to hierarchy), prevents the now disposed content from being added (e.g. if this DLUW becomes visible again).
                CancelTasks();

                // And finally, allow another load to take place.
                DelayedLoadTriggered = DelayedLoadCompleted = false;
            }
        }
    }
}<|MERGE_RESOLUTION|>--- conflicted
+++ resolved
@@ -56,12 +56,6 @@
             }
         }
 
-<<<<<<< HEAD
-        private bool contentLoaded;
-=======
-        public override Drawable Content => base.Content ?? (Content = createContentFunction());
-
->>>>>>> 97241ec9
         private ScheduledDelegate scheduledLifetimeUpdate;
         private ScheduledDelegate scheduledUnloadCheckRegistration;
 
