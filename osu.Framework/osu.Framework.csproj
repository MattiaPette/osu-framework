--- conflicted
+++ resolved
@@ -22,12 +22,8 @@
   </PropertyGroup>
   <ItemGroup Label="Package References">
     <PackageReference Include="managed-midi" Version="1.9.14" />
-<<<<<<< HEAD
     <PackageReference Include="ManagedBass.Mix" Version="2.1.0" />
-    <PackageReference Include="Markdig" Version="0.22.1" />
-=======
     <PackageReference Include="Markdig" Version="0.25.0" />
->>>>>>> fec30b41
     <PackageReference Include="FFmpeg.AutoGen" Version="4.3.0.1" />
     <PackageReference Include="Microsoft.Extensions.ObjectPool" Version="5.0.7" />
     <PackageReference Include="Microsoft.SourceLink.GitHub" Version="1.0.0" PrivateAssets="All" />
