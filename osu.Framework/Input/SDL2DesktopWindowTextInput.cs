// Copyright (c) ppy Pty Ltd <contact@ppy.sh>. Licensed under the MIT Licence.
// See the LICENCE file in the repository root for full licence text.

<<<<<<< HEAD
using System;
using osu.Framework.Graphics.Primitives;
=======
>>>>>>> 38b11d36
using osu.Framework.Platform;

namespace osu.Framework.Input
{
    public class SDL2DesktopWindowTextInput : TextInputSource
    {
        private readonly SDL2DesktopWindow window;

        /// <summary>
        /// Whether one or more consumers requested this <see cref="ITextInputSource"/> to be active.
        /// </summary>
        private bool active;

        public SDL2DesktopWindowTextInput(SDL2DesktopWindow window)
        {
            this.window = window;
        }

<<<<<<< HEAD
        public bool ImeActive { get; private set; }

        public string GetPendingText()
        {
            try
            {
                return pending;
            }
            finally
            {
                pending = string.Empty;
            }
        }

        private void handleTextInput(string text)
        {
            if (ImeActive)
            {
                // SDL sends IME results as `SDL_TextInputEvent` which we can't differentiate from regular text input
                // so we have to manually keep track and invoke the correct event.
                OnNewImeResult?.Invoke(text);
                ImeActive = false;
            }
            else
            {
                pending += text;
            }
=======
        private void handleTextInput(string text)
        {
            AddPendingText(text);
>>>>>>> 38b11d36
        }

        private void handleTextEditing(string text, int selectionStart, int selectionLength)
        {
            if (text == null) return;

            // SDL sends empty text on composition end
            // https://github.com/libsdl-org/SDL/blob/1fc25bd83902df65e666f0cf0aa4dc717ade0748/src/video/windows/SDL_windowskeyboard.c#L934-L939
            ImeActive = !string.IsNullOrEmpty(text);

            OnNewImeComposition?.Invoke(text, selectionStart, selectionLength);
        }

        protected override void ActivateTextInput()
        {
            window.TextInput += handleTextInput;
            window.TextEditing += handleTextEditing;
            window.StartTextInput();
            active = true;
        }

        protected override void EnsureTextInputActivated()
        {
            window.StartTextInput();
        }

        protected override void DeactivateTextInput()
        {
            window.TextInput -= handleTextInput;
            window.TextEditing -= handleTextEditing;
            window.StopTextInput();
            active = false;
        }
<<<<<<< HEAD

        public void SetImeRectangle(RectangleF rectangle)
        {
            window.SetTextInputRect(rectangle);
        }

        public void ResetIme()
        {
            ImeActive = false;
            window.StopTextInput();

            if (active) EnsureActivated();
        }

        public event ITextInputSource.ImeCompositionDelegate OnNewImeComposition;
        public event Action<string> OnNewImeResult;
=======
>>>>>>> 38b11d36
    }
}<|MERGE_RESOLUTION|>--- conflicted
+++ resolved
@@ -1,11 +1,7 @@
 // Copyright (c) ppy Pty Ltd <contact@ppy.sh>. Licensed under the MIT Licence.
 // See the LICENCE file in the repository root for full licence text.
 
-<<<<<<< HEAD
-using System;
 using osu.Framework.Graphics.Primitives;
-=======
->>>>>>> 38b11d36
 using osu.Framework.Platform;
 
 namespace osu.Framework.Input
@@ -14,29 +10,9 @@
     {
         private readonly SDL2DesktopWindow window;
 
-        /// <summary>
-        /// Whether one or more consumers requested this <see cref="ITextInputSource"/> to be active.
-        /// </summary>
-        private bool active;
-
         public SDL2DesktopWindowTextInput(SDL2DesktopWindow window)
         {
             this.window = window;
-        }
-
-<<<<<<< HEAD
-        public bool ImeActive { get; private set; }
-
-        public string GetPendingText()
-        {
-            try
-            {
-                return pending;
-            }
-            finally
-            {
-                pending = string.Empty;
-            }
         }
 
         private void handleTextInput(string text)
@@ -45,18 +21,13 @@
             {
                 // SDL sends IME results as `SDL_TextInputEvent` which we can't differentiate from regular text input
                 // so we have to manually keep track and invoke the correct event.
-                OnNewImeResult?.Invoke(text);
+                TriggerImeResult(text);
                 ImeActive = false;
             }
             else
             {
-                pending += text;
+                AddPendingText(text);
             }
-=======
-        private void handleTextInput(string text)
-        {
-            AddPendingText(text);
->>>>>>> 38b11d36
         }
 
         private void handleTextEditing(string text, int selectionStart, int selectionLength)
@@ -67,7 +38,7 @@
             // https://github.com/libsdl-org/SDL/blob/1fc25bd83902df65e666f0cf0aa4dc717ade0748/src/video/windows/SDL_windowskeyboard.c#L934-L939
             ImeActive = !string.IsNullOrEmpty(text);
 
-            OnNewImeComposition?.Invoke(text, selectionStart, selectionLength);
+            TriggerImeComposition(text, selectionStart, selectionLength);
         }
 
         protected override void ActivateTextInput()
@@ -75,7 +46,6 @@
             window.TextInput += handleTextInput;
             window.TextEditing += handleTextEditing;
             window.StartTextInput();
-            active = true;
         }
 
         protected override void EnsureTextInputActivated()
@@ -88,26 +58,19 @@
             window.TextInput -= handleTextInput;
             window.TextEditing -= handleTextEditing;
             window.StopTextInput();
-            active = false;
         }
-<<<<<<< HEAD
 
-        public void SetImeRectangle(RectangleF rectangle)
+        public override void SetImeRectangle(RectangleF rectangle)
         {
             window.SetTextInputRect(rectangle);
         }
 
-        public void ResetIme()
+        public override void ResetIme()
         {
             ImeActive = false;
             window.StopTextInput();
 
-            if (active) EnsureActivated();
+            EnsureActivated();
         }
-
-        public event ITextInputSource.ImeCompositionDelegate OnNewImeComposition;
-        public event Action<string> OnNewImeResult;
-=======
->>>>>>> 38b11d36
     }
 }